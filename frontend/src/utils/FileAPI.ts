--- conflicted
+++ resolved
@@ -27,12 +27,8 @@
   allowedNodes?: string[],
   allowedRelationship?: string[],
   gcs_project_id?: string,
-<<<<<<< HEAD
-  language?: string
-=======
   language?: string,
   access_token?: string
->>>>>>> 1feed33e
 ): Promise<any> => {
   const urlExtract = `${url()}/extract`;
   const method: Method = 'post';
@@ -70,10 +66,7 @@
       allowedNodes,
       allowedRelationship,
       gcs_project_id,
-<<<<<<< HEAD
-=======
       access_token,
->>>>>>> 1feed33e
     };
   } else if (source_type === 'youtube') {
     additionalParams = {
