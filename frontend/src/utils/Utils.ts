--- conflicted
+++ resolved
@@ -881,10 +881,7 @@
   });
   return Array.from(map.values());
 };
-<<<<<<< HEAD
-=======
-
->>>>>>> 9687e842
+
 export const deduplicateByFullPattern = (arrays: { value: string; label: string }[]) => {
   const seen = new Set<string>();
   const result: { value: string; label: string }[] = [];
