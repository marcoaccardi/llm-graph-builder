--- conflicted
+++ resolved
@@ -575,7 +575,6 @@
     };
   });
 
-<<<<<<< HEAD
   const nodeMap: Record<string, string> = transformedNodes.reduce(
     (acc, node) => {
       acc[node.labels[0]] = node.id;
@@ -583,12 +582,6 @@
     },
     {} as Record<string, string>
   );
-=======
-  const nodeMap: Record<string, string> = transformedNodes.reduce((acc, node) => {
-    acc[node.labels[0]] = node.id;
-    return acc;
-  }, {} as Record<string, string>);
->>>>>>> 9cde9971
   const transformedRelationships: ExtendedRelationship[] = relationships
     .map((rel, index) => {
       const parts = rel.value.split(',');
@@ -703,13 +696,8 @@
   nodes: RawNode[],
   relationships: RawRelationship[]
 ): {
-<<<<<<< HEAD
   nodes: OptionType[];
   relationships: OptionType[];
-=======
-  nodes: OptionType[],
-  relationships: OptionType[]
->>>>>>> 9cde9971
 } => {
   const uniqueLabels = new Set<string>();
   const nodeList: OptionType[] = [];
@@ -739,11 +727,7 @@
   }
   return {
     nodes: nodeList,
-<<<<<<< HEAD
     relationships: relList,
-=======
-    relationships: relList
->>>>>>> 9cde9971
   };
 };
 
@@ -753,11 +737,6 @@
 ): UserDefinedGraphSchema => {
   const schemeVal: Scheme = {};
   const uniqueNodesMap = new Map<string, ExtendedNode>();
-<<<<<<< HEAD
-  console.log('first rels', relVals);
-=======
-  console.log('first rels', relVals)
->>>>>>> 9cde9971
   let nodeIdCounter = 0;
   nodeVals.forEach((node) => {
     const key = `${node.label}-${node.value}`;
@@ -812,13 +791,12 @@
       type,
     });
   });
-  console.log('new rels', transformedRelationships);
+
   return {
     nodes: transformedNodes,
     relationships: transformedRelationships,
     scheme: schemeVal,
   };
-<<<<<<< HEAD
 };
 export function parseRelationshipString(input: string): {
   value: string;
@@ -916,6 +894,4 @@
     }
   });
   return result;
-=======
->>>>>>> 9cde9971
 };