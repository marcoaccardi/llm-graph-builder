--- conflicted
+++ resolved
@@ -791,10 +791,6 @@
       type,
     });
   });
-<<<<<<< HEAD
-=======
-
->>>>>>> 137ac705
   return {
     nodes: transformedNodes,
     relationships: transformedRelationships,
@@ -885,23 +881,13 @@
   });
   return Array.from(map.values());
 };
-<<<<<<< HEAD
+
 export const deduplicateByFullPattern = (arrays: { value: string; label: string }[]) => {
   const seen = new Set<string>();
   const result: { value: string; label: string }[] = [];
   arrays.forEach((item) => {
     if (!seen.has(item.value)) {
       seen.add(item.value);
-=======
-
-export const deduplicateByRelationshipTypeOnly = (arrays: { value: string; label: string }[]) => {
-  const seen = new Set<string>();
-  const result: { value: string; label: string }[] = [];
-  arrays.forEach((item) => {
-    const [, type] = item.value.split(',');
-    if (!seen.has(type)) {
-      seen.add(type);
->>>>>>> 137ac705
       result.push(item);
     }
   });
