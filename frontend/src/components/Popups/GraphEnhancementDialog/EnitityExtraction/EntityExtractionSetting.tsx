--- conflicted
+++ resolved
@@ -1,4 +1,4 @@
-<<<<<<< HEAD
+
 // import { MouseEventHandler, useCallback, useEffect, useMemo, useState } from 'react';
 // import ButtonWithToolTip from '../../../UI/ButtonWithToolTip';
 // import { appLabels, buttonCaptions, getDefaultSchemaExamples, tooltips } from '../../../../utils/Constants';
@@ -13,22 +13,7 @@
 // import { useHasSelections } from '../../../../hooks/useHasSelections';
 // import { Hierarchy1Icon } from '@neo4j-ndl/react/icons';
 // import GraphViewModal from '../../../Graph/GraphViewModal';
-=======
-import { MouseEventHandler, useCallback, useEffect, useMemo, useState } from 'react';
-import ButtonWithToolTip from '../../../UI/ButtonWithToolTip';
-import { appLabels, buttonCaptions, getDefaultSchemaExamples, tooltips } from '../../../../utils/Constants';
-import { Select, Flex, Typography, useMediaQuery } from '@neo4j-ndl/react';
-import { useCredentials } from '../../../../context/UserCredentials';
-import { useFileContext } from '../../../../context/UsersFiles';
-import { OnChangeValue, ActionMeta } from 'react-select';
-import { OptionType, schema } from '../../../../types';
-import { getNodeLabelsAndRelTypes } from '../../../../services/GetNodeLabelsRelTypes';
-import { tokens } from '@neo4j-ndl/base';
-import { showNormalToast } from '../../../../utils/Toasts';
-import { useHasSelections } from '../../../../hooks/useHasSelections';
-import { Hierarchy1Icon } from '@neo4j-ndl/react/icons';
-import GraphViewModal from '../../../Graph/GraphViewModal';
->>>>>>> bb55ade1
+
 
 // export default function EntityExtractionSetting({
 //     view,
@@ -254,8 +239,6 @@
 //         setOpenGraphView(true);
 //         setViewPoint('showSchemaView');
 //     };
-
-<<<<<<< HEAD
 //     return (
 //         <div>
 //             <Typography variant='body-medium'>
@@ -396,147 +379,3 @@
 //         </div>
 //     );
 // }
-=======
-  return (
-    <div>
-      <Typography variant='body-medium'>
-        <span>
-          1.Predefine the structure of your knowledge graph by selecting specific node and relationship labels.
-        </span>
-        <br></br>
-        <span>
-          2.Focus your analysis by extracting only the relationships and entities that matter most to your use case.
-          Achieve a cleaner and more insightful graph representation tailored to your domain.
-        </span>
-      </Typography>
-      <div className='mt-4'>
-        <div className='flex align-self-center justify-center'>
-          <h5>{appLabels.predefinedSchema}</h5>
-        </div>
-        <Select
-          helpText='Schema Examples'
-          label='Predefined Schema'
-          size='medium'
-          selectProps={{
-            isClearable: true,
-            isMulti: true,
-            options: defaultExamples,
-            onChange: onChangeSchema,
-            value: selectedSchemas,
-            menuPosition: 'fixed',
-          }}
-          type='select'
-        />
-        <div className='flex align-self-center justify-center'>
-          <h5>{appLabels.ownSchema}</h5>
-        </div>
-        <Select
-          helpText='You can select more than one values'
-          label='Node Labels'
-          size='medium'
-          selectProps={{
-            isClearable: true,
-            isMulti: true,
-            options: nodeLabelOptions,
-            onChange: onChangenodes,
-            value: selectedNodes,
-            classNamePrefix: `${
-              isTablet ? 'tablet_entity_extraction_Tab_node_label' : 'entity_extraction_Tab_node_label'
-            }`,
-          }}
-          type='creatable'
-        />
-        <Select
-          helpText='You can select more than one values'
-          label='Relationship Types'
-          size='medium'
-          selectProps={{
-            isClearable: true,
-            isMulti: true,
-            options: relationshipTypeOptions,
-            onChange: onChangerels,
-            value: selectedRels,
-            classNamePrefix: `${
-              isTablet ? 'tablet_entity_extraction_Tab_relationship_label' : 'entity_extraction_Tab_relationship_label'
-            }`,
-          }}
-          type='creatable'
-        />
-        <Flex className='mt-4! mb-2 flex! items-center' flexDirection='row' justifyContent='flex-end'>
-          <Flex flexDirection='row' gap='4'>
-            <ButtonWithToolTip
-              loading={loading}
-              text={
-                !nodeLabelOptions.length && !relationshipTypeOptions.length
-                  ? `No Labels Found in the Database`
-                  : tooltips.useExistingSchema
-              }
-              disabled={!nodeLabelOptions.length && !relationshipTypeOptions.length}
-              onClick={clickHandler}
-              label='Use Existing Schema'
-              placement='top'
-            >
-              Load Existing Schema
-            </ButtonWithToolTip>
-            <ButtonWithToolTip
-              label={'Graph Schema'}
-              text={tooltips.visualizeGraph}
-              placement='top'
-              fill='outlined'
-              onClick={handleSchemaView}
-            >
-              <Hierarchy1Icon />
-            </ButtonWithToolTip>
-            <ButtonWithToolTip
-              text={tooltips.createSchema}
-              placement='top'
-              onClick={() => {
-                if (view === 'Dialog' && onClose != undefined) {
-                  onClose();
-                }
-                if (view === 'Tabs' && closeEnhanceGraphSchemaDialog != undefined) {
-                  closeEnhanceGraphSchemaDialog();
-                }
-                openTextSchema();
-              }}
-              label='Get Existing Schema From Text'
-            >
-              Get Schema From Text
-            </ButtonWithToolTip>
-            {settingView === 'contentView' ? (
-              <ButtonWithToolTip
-                text={tooltips.continue}
-                placement='top'
-                onClick={onContinue}
-                label='Continue to extract'
-              >
-                {buttonCaptions.continueSettings}
-              </ButtonWithToolTip>
-            ) : (
-              <ButtonWithToolTip
-                text={tooltips.clearGraphSettings}
-                placement='top'
-                onClick={handleClear}
-                label='Clear Graph Settings'
-                disabled={!hasSelections}
-              >
-                {buttonCaptions.clearSettings}
-              </ButtonWithToolTip>
-            )}
-            <ButtonWithToolTip
-              text={tooltips.applySettings}
-              placement='top'
-              onClick={handleApply}
-              label='Apply Graph Settings'
-              disabled={!hasSelections}
-            >
-              {buttonCaptions.applyGraphSchema}
-            </ButtonWithToolTip>
-          </Flex>
-        </Flex>
-      </div>
-      <GraphViewModal open={openGraphView} setGraphViewOpen={setOpenGraphView} viewPoint={viewPoint} />
-    </div>
-  );
-}
->>>>>>> bb55ade1
