--- conflicted
+++ resolved
@@ -1,12 +1,8 @@
-<<<<<<< HEAD
+
 import React, { useEffect } from 'react';
 import { AppState, Auth0Provider, useAuth0 } from '@auth0/auth0-react';
 import { useNavigate } from 'react-router';
-=======
-import React from 'react';
-import { AppState, Auth0Provider, useAuth0 } from '@auth0/auth0-react';
-import { Navigate, useNavigate } from 'react-router';
->>>>>>> 56dacdd4
+
 const domain = process.env.VITE_AUTH0_DOMAIN;
 const clientId = process.env.VITE_AUTH0_CLIENT_ID;
 const Auth0ProviderWithHistory: React.FC<{ children: React.ReactNode }> = ({ children }) => {
@@ -30,7 +26,7 @@
 };
 
 export const AuthenticationGuard: React.FC<{ component: React.ComponentType<object> }> = ({ component }) => {
-<<<<<<< HEAD
+
   const { isAuthenticated, isLoading } = useAuth0();
   const Component = component;
   const navigate = useNavigate();
@@ -41,15 +37,7 @@
     }
   }, [isLoading, isAuthenticated]);
 
-=======
-  const { isAuthenticated } = useAuth0();
-  const Component = component;
 
-  if (!isAuthenticated) {
-    localStorage.setItem('isReadOnlyMode', 'true');
-    return <Navigate to='/readonly' replace />;
-  }
->>>>>>> 56dacdd4
   return <Component />;
 };
 
