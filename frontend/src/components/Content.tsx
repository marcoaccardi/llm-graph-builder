import { useEffect, useState, useMemo, useRef, Suspense, useReducer, useCallback } from 'react';
import FileTable from './FileTable';
import { Button, Typography, Flex, StatusIndicator, useMediaQuery } from '@neo4j-ndl/react';
import { useCredentials } from '../context/UserCredentials';
import { useFileContext } from '../context/UsersFiles';
import { extractAPI } from '../utils/FileAPI';
import {
  BannerAlertProps,
  ChildRef,
  ContentProps,
  CustomFile,
  OptionType,
  UserCredentials,
  connectionState,
} from '../types';
import deleteAPI from '../services/DeleteFiles';
import { postProcessing } from '../services/PostProcessing';
import { triggerStatusUpdateAPI } from '../services/ServerSideStatusUpdateAPI';
import useServerSideEvent from '../hooks/useSse';
import { useSearchParams } from 'react-router-dom';
import { batchSize, buttonCaptions, defaultLLM, largeFileSize, llms, RETRY_OPIONS, tooltips } from '../utils/Constants';
import ButtonWithToolTip from './UI/ButtonWithToolTip';
import connectAPI from '../services/ConnectAPI';
import DropdownComponent from './Dropdown';
import GraphViewModal from './Graph/GraphViewModal';
import { lazy } from 'react';
import FallBackDialog from './UI/FallBackDialog';
import DeletePopUp from './Popups/DeletePopUp/DeletePopUp';
import GraphEnhancementDialog from './Popups/GraphEnhancementDialog';
import { tokens } from '@neo4j-ndl/base';
<<<<<<< HEAD
import RetryConfirmationDialog from './Popups/RetryConfirmation/Index';
import retry from '../services/retry';
import { showErrorToast, showNormalToast, showSuccessToast } from '../utils/toasts';
=======
>>>>>>> e574299c
import axios from 'axios';

const ConnectionModal = lazy(() => import('./Popups/ConnectionModal/ConnectionModal'));
const ConfirmationDialog = lazy(() => import('./Popups/LargeFilePopUp/ConfirmationDialog'));

let afterFirstRender = false;

const Content: React.FC<ContentProps> = ({
  isLeftExpanded,
  isRightExpanded,
  isSchema,
  setIsSchema,
  showEnhancementDialog,
  toggleEnhancementDialog,
  closeSettingModal,
}) => {
  const { breakpoints } = tokens;
  const isTablet = useMediaQuery(`(min-width:${breakpoints.xs}) and (max-width: ${breakpoints.lg})`);
  const [init, setInit] = useState<boolean>(false);
  const [openConnection, setOpenConnection] = useState<connectionState>({
    openPopUp: false,
    chunksExists: false,
    vectorIndexMisMatch: false,
    chunksExistsWithDifferentDimension: false,
  });
  const [openGraphView, setOpenGraphView] = useState<boolean>(false);
  const [inspectedName, setInspectedName] = useState<string>('');
  const { setUserCredentials, userCredentials, connectionStatus, setConnectionStatus } = useCredentials();
  const [showConfirmationModal, setshowConfirmationModal] = useState<boolean>(false);
  const [extractLoading, setextractLoading] = useState<boolean>(false);
  const [retryFile, setRetryFile] = useState<string>('');
  const [retryLoading, setRetryLoading] = useState<boolean>(false);
  const [showRetryPopup, toggleRetryPopup] = useReducer((state) => !state, false);
  const [alertStateForRetry, setAlertStateForRetry] = useState<BannerAlertProps>({
    showAlert: false,
    alertType: 'neutral',
    alertMessage: '',
  });

  const {
    filesData,
    setFilesData,
    setModel,
    model,
    selectedNodes,
    selectedRels,
    setSelectedNodes,
    setRowSelection,
    setSelectedRels,
    postProcessingTasks,
    queue,
    processedCount,
    setProcessedCount,
  } = useFileContext();
  const [viewPoint, setViewPoint] = useState<'tableView' | 'showGraphView' | 'chatInfoView'>('tableView');
  const [showDeletePopUp, setshowDeletePopUp] = useState<boolean>(false);
  const [deleteLoading, setdeleteLoading] = useState<boolean>(false);
  const [searchParams] = useSearchParams();

  const { updateStatusForLargeFiles } = useServerSideEvent(
    (inMinutes, time, fileName) => {
      showNormalToast(`${fileName} will take approx ${time} ${inMinutes ? 'Min' : 'Sec'}`);
      localStorage.setItem('alertShown', JSON.stringify(true));
    },
    (fileName) => {
      showErrorToast(`${fileName} Failed to process`);
    }
  );
  const childRef = useRef<ChildRef>(null);

  useEffect(() => {
    if (!init && !searchParams.has('connectURL')) {
      let session = localStorage.getItem('neo4j.connection');
      if (session) {
        let neo4jConnection = JSON.parse(session);
        setUserCredentials({
          uri: neo4jConnection.uri,
          userName: neo4jConnection.user,
          password: neo4jConnection.password,
          database: neo4jConnection.database,
          port: neo4jConnection.uri.split(':')[2],
        });
      } else {
        setOpenConnection((prev) => ({ ...prev, openPopUp: true }));
      }
      setInit(true);
    } else {
      setOpenConnection((prev) => ({ ...prev, openPopUp: true }));
    }
  }, []);

  useEffect(() => {
    setFilesData((prevfiles) => {
      return prevfiles.map((curfile) => {
        return {
          ...curfile,
          model: curfile.status === 'New' || curfile.status === 'Reprocess' ? model : curfile.model,
        };
      });
    });
  }, [model]);

  useEffect(() => {
    if (afterFirstRender) {
      localStorage.setItem('processedCount', JSON.stringify({ db: userCredentials?.uri, count: processedCount }));
    }
    if (processedCount == batchSize) {
      handleGenerateGraph([], true);
    }
  }, [processedCount, userCredentials]);

  useEffect(() => {
    if (afterFirstRender) {
      localStorage.setItem('waitingQueue', JSON.stringify({ db: userCredentials?.uri, queue: queue.items }));
    }
    afterFirstRender = true;
  }, [queue.items.length, userCredentials]);

  useEffect(() => {
    const storedSchema = localStorage.getItem('isSchema');
    if (storedSchema !== null) {
      setIsSchema(JSON.parse(storedSchema));
    }
  }, [isSchema]);

  useEffect(() => {
    const connection = localStorage.getItem('neo4j.connection');
    if (connection != null) {
      (async () => {
        const parsedData = JSON.parse(connection);
        console.log(parsedData.uri);
        const response = await connectAPI(parsedData.uri, parsedData.user, parsedData.password, parsedData.database);
        if (response?.data?.status === 'Success') {
          localStorage.setItem(
            'neo4j.connection',
            JSON.stringify({
              ...parsedData,
              userDbVectorIndex: response.data.data.db_vector_dimension,
            })
          );
          if (
            (response.data.data.application_dimension === response.data.data.db_vector_dimension ||
              response.data.data.db_vector_dimension == 0) &&
            !response.data.data.chunks_exists
          ) {
            setConnectionStatus(true);
            setOpenConnection((prev) => ({ ...prev, openPopUp: false }));
          } else {
            setOpenConnection({
              openPopUp: true,
              chunksExists: response.data.data.chunks_exists as boolean,
              vectorIndexMisMatch:
                response.data.data.db_vector_dimension > 0 &&
                response.data.data.db_vector_dimension != response.data.data.application_dimension,
              chunksExistsWithDifferentDimension:
                response.data.data.db_vector_dimension > 0 &&
                response.data.data.db_vector_dimension != response.data.data.application_dimension &&
                (response.data.data.chunks_exists ?? true),
            });
            setConnectionStatus(false);
          }
        } else {
          setOpenConnection((prev) => ({ ...prev, openPopUp: true }));
          setConnectionStatus(false);
        }
      })();
    }
  }, []);

  const handleDropdownChange = (selectedOption: OptionType | null | void) => {
    if (selectedOption?.value) {
      setModel(selectedOption?.value);
    }
  };

  const extractData = async (uid: string, isselectedRows = false, filesTobeProcess: CustomFile[]) => {
    if (!isselectedRows) {
      const fileItem = filesData.find((f) => f.id == uid);
      if (fileItem) {
        setextractLoading(true);
        await extractHandler(fileItem, uid);
      }
    } else {
      const fileItem = filesTobeProcess.find((f) => f.id == uid);
      if (fileItem) {
        setextractLoading(true);
        await extractHandler(fileItem, uid);
      }
    }
  };

  const extractHandler = async (fileItem: CustomFile, uid: string) => {
    queue.remove(fileItem.name as string);
    try {
      setFilesData((prevfiles) =>
        prevfiles.map((curfile) => {
          if (curfile.id === uid) {
            return {
              ...curfile,
              status: 'Processing',
            };
          }
          return curfile;
        })
      );
      setRowSelection((prev) => {
        const copiedobj = { ...prev };
        for (const key in copiedobj) {
          if (key == uid) {
            copiedobj[key] = false;
          }
        }
        return copiedobj;
      });
      if (fileItem.name != undefined && userCredentials != null) {
        const { name } = fileItem;
        triggerStatusUpdateAPI(
          name as string,
          userCredentials?.uri,
          userCredentials?.userName,
          userCredentials?.password,
          userCredentials?.database,
          updateStatusForLargeFiles
        );
      }

      const apiResponse = await extractAPI(
        fileItem.model,
        userCredentials as UserCredentials,
        fileItem.fileSource,
        fileItem.retryOption ?? '',
        fileItem.source_url,
        localStorage.getItem('accesskey'),
        localStorage.getItem('secretkey'),
        fileItem.name ?? '',
        fileItem.gcsBucket ?? '',
        fileItem.gcsBucketFolder ?? '',
        selectedNodes.map((l) => l.value),
        selectedRels.map((t) => t.value),
        fileItem.google_project_id,
        fileItem.language,
        fileItem.access_token
      );

      if (apiResponse?.status === 'Failed') {
        let errorobj = { error: apiResponse.error, message: apiResponse.message, fileName: apiResponse.file_name };
        throw new Error(JSON.stringify(errorobj));
      } else if (fileItem.size != undefined && fileItem.size < largeFileSize) {
        setFilesData((prevfiles) => {
          return prevfiles.map((curfile) => {
            if (curfile.name == apiResponse?.data?.fileName) {
              const apiRes = apiResponse?.data;
              return {
                ...curfile,
                processing: apiRes?.processingTime?.toFixed(2),
                status: apiRes?.status,
                NodesCount: apiRes?.nodeCount,
                relationshipCount: apiRes?.relationshipCount,
                model: apiRes?.model,
              };
            }
            return curfile;
          });
        });
      }
    } catch (err: any) {
      if (err instanceof Error) {
        try {
          const error = JSON.parse(err.message);
          if (Object.keys(error).includes('fileName')) {
            setProcessedCount((prev) => {
              if (prev == batchSize) {
                return batchSize - 1;
              }
              return prev + 1;
            });
            const { message, fileName } = error;
            queue.remove(fileName);
            const errorMessage = error.message;
<<<<<<< HEAD
            showErrorToast(message);
=======
            setalertDetails({
              showAlert: true,
              alertType: 'error',
              alertMessage: message,
            });
>>>>>>> e574299c
            setFilesData((prevfiles) =>
              prevfiles.map((curfile) => {
                if (curfile.name == fileName) {
                  return { ...curfile, status: 'Failed', errorMessage };
                }
                return curfile;
              })
            );
          } else {
            console.error('Unexpected error format:', error);
          }
        } catch (parseError) {
          if (axios.isAxiosError(err)) {
            const axiosErrorMessage = err.response?.data?.message || err.message;
            console.error('Axios error occurred:', axiosErrorMessage);
          } else {
            console.error('An unexpected error occurred:', err.message);
          }
        }
      } else {
        console.error('An unknown error occurred:', err);
      }
    }
  };

  const triggerBatchProcessing = (
    batch: CustomFile[],
    selectedFiles: CustomFile[],
    isSelectedFiles: boolean,
    newCheck: boolean
  ) => {
    const data = [];
    showNormalToast(`Processing ${batch.length} files at a time.`);
    for (let i = 0; i < batch.length; i++) {
      if (newCheck) {
        if (batch[i]?.status === 'New' || batch[i].status === 'Reprocess') {
          data.push(extractData(batch[i].id, isSelectedFiles, selectedFiles as CustomFile[]));
        }
      } else {
        data.push(extractData(batch[i].id, isSelectedFiles, selectedFiles as CustomFile[]));
      }
    }
    return data;
  };

  const addFilesToQueue = (remainingFiles: CustomFile[]) => {
    for (let index = 0; index < remainingFiles.length; index++) {
      const f = remainingFiles[index];
      setFilesData((prev) =>
        prev.map((pf) => {
          if (pf.id === f.id) {
            return {
              ...pf,
              status: 'Waiting',
            };
          }
          return pf;
        })
      );
      queue.enqueue(f);
    }
  };

  const scheduleBatchWiseProcess = (selectedRows: CustomFile[], isSelectedFiles: boolean) => {
    let data = [];
    if (queue.size() > batchSize) {
      const batch = queue.items.slice(0, batchSize);
      data = triggerBatchProcessing(batch, selectedRows as CustomFile[], isSelectedFiles, false);
    } else {
      let mergedfiles = [...selectedRows];
      let filesToProcess: CustomFile[] = [];
      if (mergedfiles.length > batchSize) {
        filesToProcess = mergedfiles.slice(0, batchSize);
        const remainingFiles = [...(mergedfiles as CustomFile[])].splice(batchSize);
        addFilesToQueue(remainingFiles);
      } else {
        filesToProcess = mergedfiles;
      }
      data = triggerBatchProcessing(filesToProcess, selectedRows as CustomFile[], isSelectedFiles, false);
    }
    return data;
  };

  /**
   * Processes files in batches, respecting a maximum batch size.
   *
   * This function prioritizes processing files from the queue if it's not empty.
   * If the queue is empty, it processes the provided `filesTobeProcessed`:
   *   - If the number of files exceeds the batch size, it processes a batch and queues the rest.
   *   - If the number of files is within the batch size, it processes them all.
   *   - If there are already files being processed, it adjusts the batch size to avoid exceeding the limit.
   *
   * @param filesTobeProcessed - The files to be processed.
   * @param queueFiles - Whether to prioritize processing files from the queue. Defaults to false.
   */
  const handleGenerateGraph = (filesTobeProcessed: CustomFile[], queueFiles: boolean = false) => {
    let data = [];
    const processingFilesCount = filesData.filter((f) => f.status === 'Processing').length;
    if (filesTobeProcessed.length && !queueFiles && processingFilesCount < batchSize) {
      if (!queue.isEmpty()) {
        data = scheduleBatchWiseProcess(filesTobeProcessed as CustomFile[], true);
      } else if (filesTobeProcessed.length > batchSize) {
        const filesToProcess = filesTobeProcessed?.slice(0, batchSize) as CustomFile[];
        data = triggerBatchProcessing(filesToProcess, filesTobeProcessed as CustomFile[], true, false);
        const remainingFiles = [...(filesTobeProcessed as CustomFile[])].splice(batchSize);
        addFilesToQueue(remainingFiles);
      } else {
        let filesTobeSchedule: CustomFile[] = filesTobeProcessed;
        if (filesTobeProcessed.length + processingFilesCount > batchSize) {
          filesTobeSchedule = filesTobeProcessed.slice(
            0,
            filesTobeProcessed.length + processingFilesCount - batchSize
          ) as CustomFile[];
          const idstoexclude = new Set(filesTobeSchedule.map((f) => f.id));
          const remainingFiles = [...(childRef.current?.getSelectedRows() as CustomFile[])].filter(
            (f) => !idstoexclude.has(f.id)
          );
          addFilesToQueue(remainingFiles);
        }
        data = triggerBatchProcessing(filesTobeSchedule, filesTobeProcessed, true, true);
      }
      Promise.allSettled(data).then(async (_) => {
        setextractLoading(false);
        await postProcessing(userCredentials as UserCredentials, postProcessingTasks);
      });
    } else if (queueFiles && !queue.isEmpty() && processingFilesCount < batchSize) {
      data = scheduleBatchWiseProcess(queue.items, true);
      Promise.allSettled(data).then(async (_) => {
        setextractLoading(false);
        await postProcessing(userCredentials as UserCredentials, postProcessingTasks);
      });
    } else {
      addFilesToQueue(filesTobeProcessed as CustomFile[]);
    }
  };

  function processWaitingFilesOnRefresh() {
    let data = [];
    const processingFilesCount = filesData.filter((f) => f.status === 'Processing').length;

    if (!queue.isEmpty() && processingFilesCount < batchSize) {
      if (queue.size() > batchSize) {
        const batch = queue.items.slice(0, batchSize);
        data = triggerBatchProcessing(batch, queue.items as CustomFile[], true, false);
      } else {
        data = triggerBatchProcessing(queue.items, queue.items as CustomFile[], true, false);
      }
      Promise.allSettled(data).then(async (_) => {
        setextractLoading(false);
        await postProcessing(userCredentials as UserCredentials, postProcessingTasks);
      });
    } else {
      const selectedNewFiles = childRef.current
        ?.getSelectedRows()
        .filter((f) => f.status === 'New' || f.status == 'Reprocess');
      addFilesToQueue(selectedNewFiles as CustomFile[]);
    }
  }

  const handleOpenGraphClick = () => {
    const bloomUrl = process.env.VITE_BLOOM_URL;
    const uriCoded = userCredentials?.uri.replace(/:\d+$/, '');
    const connectURL = `${uriCoded?.split('//')[0]}//${userCredentials?.userName}@${uriCoded?.split('//')[1]}:${
      userCredentials?.port ?? '7687'
    }`;
    const encodedURL = encodeURIComponent(connectURL);
    const replacedUrl = bloomUrl?.replace('{CONNECT_URL}', encodedURL);
    window.open(replacedUrl, '_blank');
  };

  const classNameCheck =
    isLeftExpanded && isRightExpanded
      ? 'contentWithExpansion'
      : isRightExpanded
      ? 'contentWithChatBot'
      : !isLeftExpanded && !isRightExpanded
      ? 'w-[calc(100%-128px)]'
      : 'contentWithDropzoneExpansion';

  const handleGraphView = () => {
    setOpenGraphView(true);
    setViewPoint('showGraphView');
  };

  const disconnect = () => {
    queue.clear();
    setProcessedCount(0);
    setConnectionStatus(false);
    localStorage.removeItem('password');
    setUserCredentials({ uri: '', password: '', userName: '', database: '' });
    setSelectedNodes([]);
    setSelectedRels([]);
  };

  const retryHandler = async (filename: string, retryoption: string) => {
    try {
      setRetryLoading(true);
      const response = await retry(userCredentials as UserCredentials, filename, retryoption);
      setRetryLoading(false);
      if (response.data.status === 'Failure') {
        throw new Error(response.data.error);
      }
      const isStartFromBegining = retryoption === RETRY_OPIONS[0] || retryoption===RETRY_OPIONS[1];
      setFilesData((prev) => {
        return prev.map((f) => {
          return f.name === filename
            ? {
                ...f,
                status: 'Reprocess',
                processingProgress: isStartFromBegining ? 0 : f.processingProgress,
                NodesCount: isStartFromBegining ? 0 : f.NodesCount,
                relationshipCount: isStartFromBegining ? 0 : f.relationshipCount,
              }
            : f;
        });
      });
      showSuccessToast(response.data.message as string);
      retryOnclose();
    } catch (error) {
      setRetryLoading(false);
      if (error instanceof Error) {
        setAlertStateForRetry({
          showAlert: true,
          alertMessage: error.message,
          alertType: 'danger',
        });
      }
    }
  };

  const selectedfileslength = useMemo(
    () => childRef.current?.getSelectedRows().length,
    [childRef.current?.getSelectedRows()]
  );

  const newFilecheck = useMemo(
    () => childRef.current?.getSelectedRows().filter((f) => f.status === 'New' || f.status == 'Reprocess').length,
    [childRef.current?.getSelectedRows()]
  );

  const completedfileNo = useMemo(
    () => childRef.current?.getSelectedRows().filter((f) => f.status === 'Completed').length,
    [childRef.current?.getSelectedRows()]
  );

  const dropdowncheck = useMemo(
    () => !filesData.some((f) => f.status === 'New' || f.status === 'Waiting' || f.status === 'Reprocess'),
    [filesData]
  );

  const disableCheck = useMemo(
    () => (!selectedfileslength ? dropdowncheck : !newFilecheck),
    [selectedfileslength, filesData, newFilecheck]
  );

  const showGraphCheck = useMemo(
    () => (selectedfileslength ? completedfileNo === 0 : true),
    [selectedfileslength, completedfileNo]
  );

  const filesForProcessing = useMemo(() => {
    let newstatusfiles: CustomFile[] = [];
    const selectedRows = childRef.current?.getSelectedRows();
    if (selectedRows?.length) {
      for (let index = 0; index < selectedRows.length; index++) {
        const parsedFile: CustomFile = selectedRows[index];
        if (parsedFile.status === 'New' || parsedFile.status == 'Reprocess') {
          newstatusfiles.push(parsedFile);
        }
      }
    } else if (filesData.length) {
      newstatusfiles = filesData.filter((f) => f.status === 'New' || f.status === 'Reprocess');
    }
    return newstatusfiles;
  }, [filesData, childRef.current?.getSelectedRows()]);

  const handleDeleteFiles = async (deleteEntities: boolean) => {
    try {
      setdeleteLoading(true);
      const response = await deleteAPI(
        userCredentials as UserCredentials,
        childRef.current?.getSelectedRows() as CustomFile[],
        deleteEntities
      );
      queue.clear();
      setProcessedCount(0);
      setRowSelection({});
      setdeleteLoading(false);
      if (response.data.status == 'Success') {
        showSuccessToast(response.data.message);
        const filenames = childRef.current?.getSelectedRows().map((str) => str.name);
        if (filenames?.length) {
          for (let index = 0; index < filenames.length; index++) {
            const name = filenames[index];
            setFilesData((prev) => prev.filter((f) => f.name != name));
          }
        }
      } else {
        let errorobj = { error: response.data.error, message: response.data.message };
        throw new Error(JSON.stringify(errorobj));
      }
      setshowDeletePopUp(false);
    } catch (err) {
      setdeleteLoading(false);
      if (err instanceof Error) {
        const error = JSON.parse(err.message);
        const { message } = error;
        showErrorToast(message);
        console.log(err);
      }
    }
    setshowDeletePopUp(false);
  };

  const onClickHandler = () => {
    const selectedRows = childRef.current?.getSelectedRows();
    if (selectedRows?.length) {
      let selectedLargeFiles: CustomFile[] = [];
      for (let index = 0; index < selectedRows.length; index++) {
        const parsedData: CustomFile = selectedRows[index];
        if (
          parsedData.fileSource === 'local file' &&
          typeof parsedData.size === 'number' &&
          (parsedData.status === 'New' || parsedData.status == 'Reprocess') &&
          parsedData.size > largeFileSize
        ) {
          selectedLargeFiles.push(parsedData);
        }
      }
      if (selectedLargeFiles.length) {
        setshowConfirmationModal(true);
      } else {
        handleGenerateGraph(selectedRows.filter((f) => f.status === 'New' || f.status === 'Reprocess'));
      }
    } else if (filesData.length) {
      const largefiles = filesData.filter((f) => {
        if (typeof f.size === 'number' && (f.status === 'New' || f.status == 'Reprocess') && f.size > largeFileSize) {
          return true;
        }
        return false;
      });
      const selectAllNewFiles = filesData.filter((f) => f.status === 'New' || f.status === 'Reprocess');
      const stringified = selectAllNewFiles.reduce((accu, f) => {
        const key = f.id;
        // @ts-ignore
        accu[key] = true;
        return accu;
      }, {});
      setRowSelection(stringified);
      if (largefiles.length) {
        setshowConfirmationModal(true);
      } else {
        handleGenerateGraph(filesData.filter((f) => f.status === 'New' || f.status === 'Reprocess'));
      }
    }
  };

  const retryOnclose = useCallback(() => {
    setRetryFile('');
    setAlertStateForRetry({
      showAlert: false,
      alertMessage: '',
      alertType: 'neutral',
    });
    setRetryLoading(false);
    toggleRetryPopup();
  }, []);

  const onBannerClose = useCallback(() => {
    setAlertStateForRetry({
      showAlert: false,
      alertMessage: '',
      alertType: 'neutral',
    });
  }, []);

  return (
    <>
      <RetryConfirmationDialog
        retryLoading={retryLoading}
        retryHandler={retryHandler}
        fileId={retryFile}
        onClose={retryOnclose}
        open={showRetryPopup}
        onBannerClose={onBannerClose}
        alertStatus={alertStateForRetry}
      />
      {showConfirmationModal && filesForProcessing.length && (
        <Suspense fallback={<FallBackDialog />}>
          <ConfirmationDialog
            open={showConfirmationModal}
            largeFiles={filesForProcessing}
            extractHandler={handleGenerateGraph}
            onClose={() => setshowConfirmationModal(false)}
            loading={extractLoading}
            selectedRows={childRef.current?.getSelectedRows() as CustomFile[]}
          ></ConfirmationDialog>
        </Suspense>
      )}
      {showDeletePopUp && (
        <DeletePopUp
          open={showDeletePopUp}
          no_of_files={selectedfileslength ?? 0}
          deleteHandler={(delentities: boolean) => handleDeleteFiles(delentities)}
          deleteCloseHandler={() => setshowDeletePopUp(false)}
          loading={deleteLoading}
          view='contentView'
        ></DeletePopUp>
      )}
      {showEnhancementDialog && (
        <GraphEnhancementDialog
          open={showEnhancementDialog}
          onClose={toggleEnhancementDialog}
          closeSettingModal={closeSettingModal}
        ></GraphEnhancementDialog>
      )}
      <div className={`n-bg-palette-neutral-bg-default ${classNameCheck}`}>
        <Flex className='w-full' alignItems='center' justifyContent='space-between' flexDirection='row' flexWrap='wrap'>
          <Suspense fallback={<FallBackDialog />}>
            <ConnectionModal
              open={openConnection.openPopUp}
              setOpenConnection={setOpenConnection}
              setConnectionStatus={setConnectionStatus}
              isVectorIndexMatch={openConnection.vectorIndexMisMatch}
              chunksExistsWithoutEmbedding={openConnection.chunksExists}
              chunksExistsWithDifferentEmbedding={openConnection.chunksExistsWithDifferentDimension}
            />
          </Suspense>

          <div className='connectionstatus__container'>
            <span className='h6 px-1'>Neo4j connection</span>
            <Typography variant='body-medium'>
              {!connectionStatus ? <StatusIndicator type='danger' /> : <StatusIndicator type='success' />}
              {connectionStatus ? (
                <span className='n-body-small'>{userCredentials?.uri}</span>
              ) : (
                <span className='n-body-small'>Not Connected</span>
              )}
              <div className='pt-1'>
                {!isSchema ? (
                  <StatusIndicator type='danger' />
                ) : selectedNodes.length || selectedRels.length ? (
                  <StatusIndicator type='success' />
                ) : (
                  <StatusIndicator type='warning' />
                )}
                {isSchema ? (
                  <span className='n-body-small'>
                    {(!selectedNodes.length || !selectedNodes.length) && 'Empty'} Graph Schema configured
                    {selectedNodes.length || selectedRels.length
                      ? `(${selectedNodes.length} Labels + ${selectedRels.length} Rel Types)`
                      : ''}
                  </span>
                ) : (
                  <span className='n-body-small'>No Graph Schema configured</span>
                )}
              </div>
            </Typography>
          </div>
          <div>
            <ButtonWithToolTip
              placement='top'
              text='Configure Graph Schema, Delete disconnected Entities, Merge duplicate Entities'
              label='Graph Enhancemnet Settings'
              className='mr-2.5'
              onClick={toggleEnhancementDialog}
              disabled={!connectionStatus}
              size={isTablet ? 'small' : 'medium'}
            >
              Graph Enhancement
            </ButtonWithToolTip>
            {!connectionStatus ? (
              <Button
                size={isTablet ? 'small' : 'medium'}
                className='mr-2.5'
                onClick={() => setOpenConnection((prev) => ({ ...prev, openPopUp: true }))}
              >
                {buttonCaptions.connectToNeo4j}
              </Button>
            ) : (
              <Button size={isTablet ? 'small' : 'medium'} className='mr-2.5' onClick={disconnect}>
                {buttonCaptions.disconnect}
              </Button>
            )}
          </div>
        </Flex>
        <FileTable
          isExpanded={isLeftExpanded && isRightExpanded}
          connectionStatus={connectionStatus}
          setConnectionStatus={setConnectionStatus}
          onInspect={(name) => {
            setInspectedName(name);
            setOpenGraphView(true);
            setViewPoint('tableView');
          }}
          onRetry={(id) => {
            setRetryFile(id);
            toggleRetryPopup();
          }}
          ref={childRef}
          handleGenerateGraph={processWaitingFilesOnRefresh}
        ></FileTable>
        <Flex
          className={`${
            !isLeftExpanded && !isRightExpanded ? 'w-[calc(100%-128px)]' : 'w-full'
          } p-2.5 absolute bottom-4 mt-1.5 self-start`}
          justifyContent='space-between'
          flexDirection={isTablet ? 'column' : 'row'}
        >
          <DropdownComponent
            onSelect={handleDropdownChange}
            options={llms ?? ['']}
            placeholder='Select LLM Model'
            defaultValue={defaultLLM}
            view='ContentView'
            isDisabled={false}
          />
          <Flex flexDirection='row' gap='4' className='self-end' flexWrap='wrap'>
            <ButtonWithToolTip
              text={tooltips.generateGraph}
              placement='top'
              label='generate graph'
              onClick={onClickHandler}
              disabled={disableCheck}
              className='mr-0.5'
              size={isTablet ? 'small' : 'medium'}
            >
              {buttonCaptions.generateGraph}{' '}
              {selectedfileslength && !disableCheck && newFilecheck ? `(${newFilecheck})` : ''}
            </ButtonWithToolTip>
            <ButtonWithToolTip
              text={tooltips.showGraph}
              placement='top'
              onClick={handleGraphView}
              disabled={showGraphCheck}
              className='mr-0.5'
              label='show graph'
              size={isTablet ? 'small' : 'medium'}
            >
              {buttonCaptions.showPreviewGraph} {selectedfileslength && completedfileNo ? `(${completedfileNo})` : ''}
            </ButtonWithToolTip>
            <ButtonWithToolTip
              text={tooltips.bloomGraph}
              placement='top'
              onClick={handleOpenGraphClick}
              disabled={!filesData.some((f) => f?.status === 'Completed')}
              className='ml-0.5'
              label='Open Graph with Bloom'
              size={isTablet ? 'small' : 'medium'}
            >
              {buttonCaptions.exploreGraphWithBloom}
            </ButtonWithToolTip>
            <ButtonWithToolTip
              text={
                !selectedfileslength ? tooltips.deleteFile : `${selectedfileslength} ${tooltips.deleteSelectedFiles}`
              }
              placement='top'
              onClick={() => setshowDeletePopUp(true)}
              disabled={!selectedfileslength}
              className='ml-0.5'
              label='Delete Files'
              size={isTablet ? 'small' : 'medium'}
            >
              {buttonCaptions.deleteFiles}
              {selectedfileslength != undefined && selectedfileslength > 0 && `(${selectedfileslength})`}
            </ButtonWithToolTip>
          </Flex>
        </Flex>
      </div>
      <GraphViewModal
        inspectedName={inspectedName}
        open={openGraphView}
        setGraphViewOpen={setOpenGraphView}
        viewPoint={viewPoint}
        selectedRows={childRef.current?.getSelectedRows()}
      />
    </>
  );
};

export default Content;<|MERGE_RESOLUTION|>--- conflicted
+++ resolved
@@ -28,12 +28,9 @@
 import DeletePopUp from './Popups/DeletePopUp/DeletePopUp';
 import GraphEnhancementDialog from './Popups/GraphEnhancementDialog';
 import { tokens } from '@neo4j-ndl/base';
-<<<<<<< HEAD
 import RetryConfirmationDialog from './Popups/RetryConfirmation/Index';
 import retry from '../services/retry';
 import { showErrorToast, showNormalToast, showSuccessToast } from '../utils/toasts';
-=======
->>>>>>> e574299c
 import axios from 'axios';
 
 const ConnectionModal = lazy(() => import('./Popups/ConnectionModal/ConnectionModal'));
@@ -313,15 +310,7 @@
             const { message, fileName } = error;
             queue.remove(fileName);
             const errorMessage = error.message;
-<<<<<<< HEAD
             showErrorToast(message);
-=======
-            setalertDetails({
-              showAlert: true,
-              alertType: 'error',
-              alertMessage: message,
-            });
->>>>>>> e574299c
             setFilesData((prevfiles) =>
               prevfiles.map((curfile) => {
                 if (curfile.name == fileName) {
