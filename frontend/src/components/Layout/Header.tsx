--- conflicted
+++ resolved
@@ -23,17 +23,7 @@
 import { HeaderProp } from '../../types';
 import { downloadClickHandler, getIsLoading } from '../../utils/Utils';
 import Profile from '../User/Profile';
-import { useAuth0 } from '@auth0/auth0-react';
-<<<<<<< HEAD
-=======
-
-interface HeaderProp {
-  chatOnly?: boolean;
-  deleteOnClick?: () => void;
-  setOpenConnection?: Dispatch<SetStateAction<connectionState>>;
-  showBackButton?: boolean;
-}
->>>>>>> bb55ade1
+
 
 const Header: React.FC<HeaderProp> = ({ chatOnly, deleteOnClick, setOpenConnection, showBackButton }) => {
   const { colorMode, toggleColorMode } = useContext(ThemeWrapperContext);
@@ -44,11 +34,7 @@
   }, []);
   const downloadLinkRef = useRef<HTMLAnchorElement>(null);
   const { loginWithRedirect } = useAuth0();
-<<<<<<< HEAD
   const firstTourTarget = useRef<HTMLDivElement>(null);
-=======
-
->>>>>>> bb55ade1
   const { connectionStatus } = useCredentials();
   const chatAnchor = useRef<HTMLDivElement>(null);
   const { pathname } = useLocation();
@@ -165,7 +151,6 @@
                     <ArrowTopRightOnSquareIconOutline />
                   </IconButtonWithToolTip>
                   {!SKIP_AUTH && <Profile />}
-<<<<<<< HEAD
                   {pathname === '/readonly' &&
                     (!connectionStatus ? (
                       <SpotlightTarget id='loginbutton' hasPulse={true} indicatorVariant='border' ref={firstTourTarget}>
@@ -178,13 +163,6 @@
                         Login
                       </Button>
                     ))}
-=======
-                  {pathname === '/readonly' && (
-                    <Button type='button' fill='outlined' onClick={() => loginWithRedirect()}>
-                      Login
-                    </Button>
-                  )}
->>>>>>> bb55ade1
                 </div>
               </div>
             </section>
