import { lazy, Suspense, useEffect, useMemo, useReducer, useState } from 'react';
import SideNav from './SideNav';
import DrawerDropzone from './DrawerDropzone';
import DrawerChatbot from './DrawerChatbot';
import Content from '../Content';
import { clearChatAPI } from '../../services/QnaAPI';
import { useCredentials } from '../../context/UserCredentials';
import { connectionState, UserCredentials } from '../../types';
import { useMessageContext } from '../../context/UserMessages';
import { useMediaQuery } from '@mui/material';
import { useFileContext } from '../../context/UsersFiles';
import SchemaFromTextDialog from '../Popups/Settings/SchemaFromText';
import useSpeechSynthesis from '../../hooks/useSpeech';
import FallBackDialog from '../UI/FallBackDialog';
import { envConnectionAPI } from '../../services/ConnectAPI';
import { healthStatus } from '../../services/HealthStatus';
import { useNavigate } from 'react-router';
import { useAuth0 } from '@auth0/auth0-react';
import { createDefaultFormData } from '../../API/Index';
<<<<<<< HEAD

=======
import { APP_SOURCES } from '../../utils/Constants';
const GCSModal = lazy(() => import('../DataSources/GCS/GCSModal'));
const S3Modal = lazy(() => import('../DataSources/AWS/S3Modal'));
const GenericModal = lazy(() => import('../WebSources/GenericSourceModal'));
>>>>>>> 6f3f8634
const ConnectionModal = lazy(() => import('../Popups/ConnectionModal/ConnectionModal'));

const PageLayout: React.FC = () => {
  const [openConnection, setOpenConnection] = useState<connectionState>({
    openPopUp: false,
    chunksExists: false,
    vectorIndexMisMatch: false,
    chunksExistsWithDifferentDimension: false,
  });
  const isLargeDesktop = useMediaQuery(`(min-width:1440px )`);
<<<<<<< HEAD
  const { userCredentials, connectionStatus, setIsReadOnlyUser } = useCredentials();
=======
  const {
    userCredentials,
    connectionStatus,
    setIsReadOnlyUser,
    setConnectionStatus,
    setGdsActive,
    setIsBackendConnected,
    setUserCredentials,
    setErrorMessage,
    setShowDisconnectButton,
    showDisconnectButton,
    setIsGCSActive,
    setChunksToBeProces,
  } = useCredentials();
>>>>>>> 6f3f8634
  const [isLeftExpanded, setIsLeftExpanded] = useState<boolean>(Boolean(isLargeDesktop));
  const [isRightExpanded, setIsRightExpanded] = useState<boolean>(Boolean(isLargeDesktop));
  const [showChatBot, setShowChatBot] = useState<boolean>(false);
  const [showDrawerChatbot, setShowDrawerChatbot] = useState<boolean>(true);
  const [showEnhancementDialog, toggleEnhancementDialog] = useReducer((s) => !s, false);
  const [shows3Modal, toggleS3Modal] = useReducer((s) => !s, false);
  const [showGCSModal, toggleGCSModal] = useReducer((s) => {
    return !s;
  }, false);
  const [showGenericModal, toggleGenericModal] = useReducer((s) => !s, false);
  const { user, isAuthenticated } = useAuth0();

  const navigate = useNavigate();
  const toggleLeftDrawer = () => {
    if (isLargeDesktop) {
      setIsLeftExpanded(!isLeftExpanded);
    } else {
      setIsLeftExpanded(false);
    }
  };
  const toggleRightDrawer = () => {
    if (isLargeDesktop) {
      setIsRightExpanded(!isRightExpanded);
    } else {
      setIsRightExpanded(false);
    }
  };
  const isYoutubeOnly = useMemo(
    () => APP_SOURCES.includes('youtube') && !APP_SOURCES.includes('wiki') && !APP_SOURCES.includes('web'),
    []
  );
  const isWikipediaOnly = useMemo(
    () => APP_SOURCES.includes('wiki') && !APP_SOURCES.includes('youtube') && !APP_SOURCES.includes('web'),
    []
  );
  const isWebOnly = useMemo(
    () => APP_SOURCES.includes('web') && !APP_SOURCES.includes('youtube') && !APP_SOURCES.includes('wiki'),
    []
  );
  const { messages, setClearHistoryData, clearHistoryData, setMessages, setIsDeleteChatLoading } = useMessageContext();
  const { setShowTextFromSchemaDialog, showTextFromSchemaDialog } = useFileContext();
<<<<<<< HEAD
  const {
    setConnectionStatus,
    setGdsActive,
    setIsBackendConnected,
    setUserCredentials,
    setErrorMessage,
    setShowDisconnectButton,
    showDisconnectButton,
    setIsGCSActive,
    setChunksToBeProces,
  } = useCredentials();
=======
>>>>>>> 6f3f8634
  const { cancel } = useSpeechSynthesis();

  useEffect(() => {
    async function initializeConnection() {
      const session = localStorage.getItem('neo4j.connection');
      // Fetch backend health status
      try {
        const response = await healthStatus();
        setIsBackendConnected(response.data.healthy);
      } catch (error) {
        setIsBackendConnected(false);
      }
      // To set the disconnect button state
      const handleDisconnectButtonState = (isModalOpen: boolean) => {
        setShowDisconnectButton(isModalOpen);
        localStorage.setItem('disconnectButtonState', isModalOpen ? 'true' : 'false');
      };
      const setUserCredentialsLocally = (credentials: any) => {
        setUserCredentials(credentials);
        createDefaultFormData(credentials);
        setIsGCSActive(credentials.isGCSActive ?? false);
        setGdsActive(credentials.isgdsActive);
        setIsReadOnlyUser(credentials.isReadonlyUser);
        setChunksToBeProces(credentials.chunksTobeProcess);
        localStorage.setItem(
          'neo4j.connection',
          JSON.stringify({
            uri: credentials.uri,
            user: credentials.userName,
            password: btoa(credentials.password),
            database: credentials.database,
            userDbVectorIndex: 384,
            isReadOnlyUser: credentials.isReadonlyUser,
            isgdsActive: credentials.isgdsActive,
            isGCSActive: credentials.isGCSActive,
            chunksTobeProcess: credentials.chunksTobeProcess,
            email: credentials.email,
          })
        );
      };
      const parseSessionAndSetCredentials = (neo4jConnection: string) => {
        if (!neo4jConnection) {
          console.error('Invalid session data:', neo4jConnection);
          setOpenConnection((prev) => ({ ...prev, openPopUp: true }));
          return;
        }
        try {
          const parsedConnection = JSON.parse(neo4jConnection);
          const readonlymode = JSON.parse(localStorage.getItem('isReadOnlyMode') ?? 'null');
          if (parsedConnection.uri && parsedConnection.user && parsedConnection.password && parsedConnection.database) {
            const credentials = {
              uri: parsedConnection.uri,
              userName: parsedConnection.user,
              password: atob(parsedConnection.password),
              database: parsedConnection.database,
              email: parsedConnection.email,
            };
<<<<<<< HEAD
            setUserCredentials(credentials);
            createDefaultFormData(credentials);
            setGdsActive(parsedConnection.isgdsActive);
            setIsReadOnlyUser(parsedConnection.isReadOnlyUser);
=======
            if (readonlymode !== null) {
              setIsReadOnlyUser(readonlymode);
            } else {
              setIsReadOnlyUser(parsedConnection.isReadOnlyUser);
            }
            setUserCredentials(credentials);
            createDefaultFormData(credentials);
            setGdsActive(parsedConnection.isgdsActive);
>>>>>>> 6f3f8634
            setIsGCSActive(parsedConnection.isGCSActive);
          } else {
            console.error('Invalid parsed session data:', parsedConnection);
          }
        } catch (error) {
          console.error('Failed to parse session data:', error);
        }
      };
      // To update credentials if environment values differ
      const updateSessionIfNeeded = (envCredentials: any, storedSession: string) => {
        try {
          const storedCredentials = JSON.parse(storedSession);
          const isDiffCreds =
            envCredentials.uri !== storedCredentials.uri ||
            envCredentials.userName !== storedCredentials.user ||
            btoa(envCredentials.password) !== storedCredentials.password ||
            envCredentials.database !== storedCredentials.database;
          if (isDiffCreds) {
            setUserCredentialsLocally(envCredentials);
            setClearHistoryData(true);
            return true;
          }
          return false;
        } catch (error) {
          console.error('Failed to update session:', error);
          return false;
        }
      };
      // Handle connection initialization
      let backendApiResponse;
      try {
        backendApiResponse = await envConnectionAPI();
        const connectionData = backendApiResponse.data;
        if (connectionData.data && connectionData.status === 'Success') {
          const envCredentials = {
            uri: connectionData.data.uri,
            password: atob(connectionData.data.password),
            userName: connectionData.data.user_name,
            database: connectionData.data.database,
            isReadonlyUser: !connectionData.data.write_access,
            isgdsActive: connectionData.data.gds_status,
            isGCSActive: connectionData?.data?.gcs_file_cache === 'True',
            chunksTobeProcess: parseInt(connectionData.data.chunk_to_be_created),
            email: user?.email ?? '',
          };
          setChunksToBeProces(envCredentials.chunksTobeProcess);
          setIsGCSActive(envCredentials.isGCSActive);
          if (session) {
            const updated = updateSessionIfNeeded(envCredentials, session);
            if (!updated) {
              parseSessionAndSetCredentials(session);
            }
            setConnectionStatus(Boolean(connectionData.data.graph_connection));
            setIsBackendConnected(true);
          } else {
            setUserCredentialsLocally(envCredentials);
            setConnectionStatus(true);
          }
          handleDisconnectButtonState(false);
        } else {
          if (session) {
            parseSessionAndSetCredentials(session);
            setConnectionStatus(true);
          } else {
            setErrorMessage(backendApiResponse?.data?.error);
            setOpenConnection((prev) => ({ ...prev, openPopUp: true }));
          }
          handleDisconnectButtonState(true);
        }
      } catch (error) {
        console.error('Error during backend API call:', error);
        if (session) {
          parseSessionAndSetCredentials(session);
          setConnectionStatus(true);
        } else {
          setErrorMessage(backendApiResponse?.data?.error);
          setOpenConnection((prev) => ({ ...prev, openPopUp: true }));
        }
        handleDisconnectButtonState(true);
      }
    }
    initializeConnection();
  }, [isAuthenticated]);

  const deleteOnClick = async () => {
    try {
      setClearHistoryData(true);
      setIsDeleteChatLoading(true);
      cancel();
      const response = await clearChatAPI(
        userCredentials as UserCredentials,
        sessionStorage.getItem('session_id') ?? ''
      );
      setIsDeleteChatLoading(false);
      if (response.data.status === 'Success') {
        const date = new Date();
        setMessages([
          {
            datetime: `${date.toLocaleDateString()} ${date.toLocaleTimeString()}`,
            id: 2,
            modes: {
              'graph+vector+fulltext': {
                message:
                  ' Welcome to the Neo4j Knowledge Graph Chat. You can ask questions related to documents which have been completely processed.',
              },
            },
            user: 'chatbot',
            currentMode: 'graph+vector+fulltext',
          },
        ]);
        navigate('.', { replace: true, state: null });
      }
    } catch (error) {
      setIsDeleteChatLoading(false);
      console.log(error);
      setClearHistoryData(false);
    }
  };

  return (
    <>
      <Suspense fallback={<FallBackDialog />}>
        <ConnectionModal
          open={openConnection.openPopUp}
          setOpenConnection={setOpenConnection}
          setConnectionStatus={setConnectionStatus}
          isVectorIndexMatch={openConnection.vectorIndexMisMatch}
          chunksExistsWithoutEmbedding={openConnection.chunksExists}
          chunksExistsWithDifferentEmbedding={openConnection.chunksExistsWithDifferentDimension}
        />
      </Suspense>
      <SchemaFromTextDialog
        open={showTextFromSchemaDialog.show}
        onClose={() => {
          setShowTextFromSchemaDialog({ triggeredFrom: '', show: false });
          switch (showTextFromSchemaDialog.triggeredFrom) {
            case 'enhancementtab':
              toggleEnhancementDialog();
              break;
            default:
              break;
          }
        }}
      ></SchemaFromTextDialog>
      {isLargeDesktop ? (
        <div
          className={`layout-wrapper ${!isLeftExpanded ? 'drawerdropzoneclosed' : ''} ${
            !isRightExpanded ? 'drawerchatbotclosed' : ''
          } ${!isRightExpanded && !isLeftExpanded ? 'drawerclosed' : ''}`}
        >
          <SideNav
            toggles3Modal={toggleS3Modal}
            toggleGCSModal={toggleGCSModal}
            toggleGenericModal={toggleGenericModal}
            isExpanded={isLeftExpanded}
            position='left'
            toggleDrawer={toggleLeftDrawer}
          />
          {isLeftExpanded && (
            <DrawerDropzone
              shows3Modal={shows3Modal}
              showGCSModal={showGCSModal}
              showGenericModal={showGenericModal}
              toggleGCSModal={toggleGCSModal}
              toggleGenericModal={toggleGenericModal}
              toggleS3Modal={toggleS3Modal}
              isExpanded={isLeftExpanded}
            />
          )}
          <Content
            openChatBot={() => setShowChatBot(true)}
            showChatBot={showChatBot}
            openTextSchema={() => {
              setShowTextFromSchemaDialog({ triggeredFrom: 'schemadialog', show: true });
            }}
            showEnhancementDialog={showEnhancementDialog}
            toggleEnhancementDialog={toggleEnhancementDialog}
            setOpenConnection={setOpenConnection}
            showDisconnectButton={showDisconnectButton}
            connectionStatus={connectionStatus}
          />
          {isRightExpanded && (
            <DrawerChatbot
              messages={messages}
              isExpanded={isRightExpanded}
              clearHistoryData={clearHistoryData}
              connectionStatus={connectionStatus}
            />
          )}
          <SideNav
            messages={messages}
            isExpanded={isRightExpanded}
            position='right'
            toggleDrawer={toggleRightDrawer}
            deleteOnClick={deleteOnClick}
            showDrawerChatbot={showDrawerChatbot}
            setShowDrawerChatbot={setShowDrawerChatbot}
            setIsRightExpanded={setIsRightExpanded}
            clearHistoryData={clearHistoryData}
            toggleGCSModal={toggleGCSModal}
            toggles3Modal={toggleS3Modal}
            toggleGenericModal={toggleGenericModal}
            setIsleftExpanded={setIsLeftExpanded}
          />
        </div>
      ) : (
        <>
<<<<<<< HEAD
          <DrawerDropzone
            shows3Modal={shows3Modal}
            showGCSModal={showGCSModal}
            showGenericModal={showGenericModal}
            toggleGCSModal={toggleGCSModal}
            toggleGenericModal={toggleGenericModal}
            toggleS3Modal={toggleS3Modal}
            isExpanded={isLeftExpanded}
          />

=======
          <Suspense fallback={<FallBackDialog />}>
            <GCSModal openGCSModal={toggleGCSModal} open={showGCSModal} hideModal={toggleGCSModal} />
          </Suspense>
          <Suspense fallback={<FallBackDialog />}>
            <S3Modal hideModal={toggleS3Modal} open={shows3Modal} />
          </Suspense>
          <Suspense fallback={<FallBackDialog />}>
            <GenericModal
              isOnlyYoutube={isYoutubeOnly}
              isOnlyWikipedia={isWikipediaOnly}
              isOnlyWeb={isWebOnly}
              open={showGenericModal}
              closeHandler={toggleGenericModal}
            />
          </Suspense>
>>>>>>> 6f3f8634
          <div className='layout-wrapper drawerclosed'>
            <SideNav
              toggles3Modal={toggleS3Modal}
              toggleGCSModal={toggleGCSModal}
              toggleGenericModal={toggleGenericModal}
              isExpanded={isLeftExpanded}
              position='left'
              toggleDrawer={toggleLeftDrawer}
            />

            <Content
              openChatBot={() => setShowChatBot(true)}
              showChatBot={showChatBot}
              openTextSchema={() => {
                setShowTextFromSchemaDialog({ triggeredFrom: 'schemadialog', show: true });
              }}
              showEnhancementDialog={showEnhancementDialog}
              toggleEnhancementDialog={toggleEnhancementDialog}
              setOpenConnection={setOpenConnection}
              showDisconnectButton={showDisconnectButton}
              connectionStatus={connectionStatus}
            />
            {isRightExpanded && (
              <DrawerChatbot
                messages={messages}
                isExpanded={isRightExpanded}
                clearHistoryData={clearHistoryData}
                connectionStatus={connectionStatus}
              />
            )}
            <SideNav
              messages={messages}
              isExpanded={isRightExpanded}
              position='right'
              toggleDrawer={toggleRightDrawer}
              deleteOnClick={deleteOnClick}
              showDrawerChatbot={showDrawerChatbot}
              setShowDrawerChatbot={setShowDrawerChatbot}
              setIsRightExpanded={setIsRightExpanded}
              clearHistoryData={clearHistoryData}
              toggleGCSModal={toggleGCSModal}
              toggles3Modal={toggleS3Modal}
              toggleGenericModal={toggleGenericModal}
              setIsleftExpanded={setIsLeftExpanded}
            />
          </div>
        </>
      )}
    </>
  );
};

export default PageLayout;<|MERGE_RESOLUTION|>--- conflicted
+++ resolved
@@ -17,14 +17,10 @@
 import { useNavigate } from 'react-router';
 import { useAuth0 } from '@auth0/auth0-react';
 import { createDefaultFormData } from '../../API/Index';
-<<<<<<< HEAD
-
-=======
 import { APP_SOURCES } from '../../utils/Constants';
 const GCSModal = lazy(() => import('../DataSources/GCS/GCSModal'));
 const S3Modal = lazy(() => import('../DataSources/AWS/S3Modal'));
 const GenericModal = lazy(() => import('../WebSources/GenericSourceModal'));
->>>>>>> 6f3f8634
 const ConnectionModal = lazy(() => import('../Popups/ConnectionModal/ConnectionModal'));
 
 const PageLayout: React.FC = () => {
@@ -35,9 +31,6 @@
     chunksExistsWithDifferentDimension: false,
   });
   const isLargeDesktop = useMediaQuery(`(min-width:1440px )`);
-<<<<<<< HEAD
-  const { userCredentials, connectionStatus, setIsReadOnlyUser } = useCredentials();
-=======
   const {
     userCredentials,
     connectionStatus,
@@ -52,7 +45,6 @@
     setIsGCSActive,
     setChunksToBeProces,
   } = useCredentials();
->>>>>>> 6f3f8634
   const [isLeftExpanded, setIsLeftExpanded] = useState<boolean>(Boolean(isLargeDesktop));
   const [isRightExpanded, setIsRightExpanded] = useState<boolean>(Boolean(isLargeDesktop));
   const [showChatBot, setShowChatBot] = useState<boolean>(false);
@@ -94,20 +86,6 @@
   );
   const { messages, setClearHistoryData, clearHistoryData, setMessages, setIsDeleteChatLoading } = useMessageContext();
   const { setShowTextFromSchemaDialog, showTextFromSchemaDialog } = useFileContext();
-<<<<<<< HEAD
-  const {
-    setConnectionStatus,
-    setGdsActive,
-    setIsBackendConnected,
-    setUserCredentials,
-    setErrorMessage,
-    setShowDisconnectButton,
-    showDisconnectButton,
-    setIsGCSActive,
-    setChunksToBeProces,
-  } = useCredentials();
-=======
->>>>>>> 6f3f8634
   const { cancel } = useSpeechSynthesis();
 
   useEffect(() => {
@@ -165,12 +143,6 @@
               database: parsedConnection.database,
               email: parsedConnection.email,
             };
-<<<<<<< HEAD
-            setUserCredentials(credentials);
-            createDefaultFormData(credentials);
-            setGdsActive(parsedConnection.isgdsActive);
-            setIsReadOnlyUser(parsedConnection.isReadOnlyUser);
-=======
             if (readonlymode !== null) {
               setIsReadOnlyUser(readonlymode);
             } else {
@@ -179,7 +151,6 @@
             setUserCredentials(credentials);
             createDefaultFormData(credentials);
             setGdsActive(parsedConnection.isgdsActive);
->>>>>>> 6f3f8634
             setIsGCSActive(parsedConnection.isGCSActive);
           } else {
             console.error('Invalid parsed session data:', parsedConnection);
@@ -387,18 +358,6 @@
         </div>
       ) : (
         <>
-<<<<<<< HEAD
-          <DrawerDropzone
-            shows3Modal={shows3Modal}
-            showGCSModal={showGCSModal}
-            showGenericModal={showGenericModal}
-            toggleGCSModal={toggleGCSModal}
-            toggleGenericModal={toggleGenericModal}
-            toggleS3Modal={toggleS3Modal}
-            isExpanded={isLeftExpanded}
-          />
-
-=======
           <Suspense fallback={<FallBackDialog />}>
             <GCSModal openGCSModal={toggleGCSModal} open={showGCSModal} hideModal={toggleGCSModal} />
           </Suspense>
@@ -414,7 +373,6 @@
               closeHandler={toggleGenericModal}
             />
           </Suspense>
->>>>>>> 6f3f8634
           <div className='layout-wrapper drawerclosed'>
             <SideNav
               toggles3Modal={toggleS3Modal}
