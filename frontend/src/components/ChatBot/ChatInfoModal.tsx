import {
  Box,
  Typography,
  Flex,
  Tabs,
  Code,
  useCopyToClipboard,
  Banner,
  useMediaQuery,
  Button,
  TextArea,
  IconButton,
} from '@neo4j-ndl/react';
import { DocumentDuplicateIconOutline, ClipboardDocumentCheckIconOutline } from '@neo4j-ndl/react/icons';
import '../../styling/info.css';
import Neo4jRetrievalLogo from '../../assets/images/Neo4jRetrievalLogo.png';
import { ExtendedNode, chatInfoMessage } from '../../types';
import { useEffect, useMemo, useReducer, useRef, useState } from 'react';
import GraphViewButton from '../Graph/GraphViewButton';
import { chunkEntitiesAPI } from '../../services/ChunkEntitiesInfo';
import { tokens } from '@neo4j-ndl/base';
import ChunkInfo from './ChunkInfo';
import EntitiesInfo from './EntitiesInfo';
import SourcesInfo from './SourcesInfo';
import CommunitiesInfo from './CommunitiesInfo';
import {
  chatModeLables,
  chatModeReadableLables,
  mergeNestedObjects,
  supportedLLmsForRagas,
} from '../../utils/Constants';
import { Relationship } from '@neo4j-nvl/base';
import { getChatMetrics } from '../../services/GetRagasMetric';
import MetricsTab from './MetricsTab';
import { Stack } from '@mui/material';
import { capitalizeWithUnderscore, getNodes } from '../../utils/Utils';
import MultiModeMetrics from './MultiModeMetrics';
import getAdditionalMetrics from '../../services/AdditionalMetrics';
import { withVisibility } from '../../HOC/WithVisibility';
import MetricsCheckbox from './MetricsCheckbox';

const ChatInfoModal: React.FC<chatInfoMessage> = ({
  sources,
  model,
  total_tokens,
  response_time,
  nodeDetails,
  mode,
  cypher_query,
  graphonly_entities,
  error,
  entities_ids,
  metricanswer,
  metriccontexts,
  metricquestion,
  metricmodel,
  nodes,
  chunks,
  infoEntities,
  communities,
  metricDetails,
  relationships,
  infoLoading,
  metricsLoading,
  activeChatmodes,
  metricError,
  multiModelMetrics,
  saveNodes,
  saveChunks,
  saveChatRelationships,
  saveCommunities,
  saveInfoEntitites,
  saveMetrics,
  toggleInfoLoading,
  toggleMetricsLoading,
  saveMultimodemetrics,
}) => {
  const { breakpoints } = tokens;
  const isTablet = useMediaQuery(`(min-width:${breakpoints.xs}) and (max-width: ${breakpoints.lg})`);
  const [activeTab, setActiveTab] = useState<number>(
    error?.length
      ? 10
      : mode === chatModeLables['global search+vector+fulltext']
        ? 7
        : mode === chatModeLables.graph
          ? 4
          : 3
  );
  const [, copy] = useCopyToClipboard();
  const [copiedText, setcopiedText] = useState<boolean>(false);
  const [showMetricsTable, setShowMetricsTable] = useState<boolean>(Boolean(metricDetails));
  const [showMultiModeMetrics, setShowMultiModeMetrics] = useState<boolean>(Boolean(multiModelMetrics.length));
  const [multiModeError, setMultiModeError] = useState<string>('');
  const [enableReference, toggleReferenceVisibility] = useReducer((state: boolean) => !state, false);
  const textAreaRef = useRef<HTMLTextAreaElement>(null);
  const [isAdditionalMetricsEnabled, setIsAdditionalMetricsEnabled] = useState<boolean | null>(
    multiModelMetrics.length > 0 && Object.keys(multiModelMetrics[0]).length > 4
      ? true
      : multiModelMetrics.length > 0 && Object.keys(multiModelMetrics[0]).length <= 4
        ? false
        : null
  );
  const [isAdditionalMetricsWithSingleMode, setIsAdditionalMetricsWithSingleMode] = useState<boolean | null>(
    metricDetails != undefined && Object.keys(metricDetails).length > 3
      ? true
      : metricDetails != undefined && Object.keys(metricDetails).length <= 3
        ? false
        : null
  );
  const actions: React.ComponentProps<typeof IconButton<'button'>>[] = useMemo(
    () => [
      {
        title: 'copy',
        ariaLabel: 'copy',
        children: (
          <>
            {copiedText ? (
              <ClipboardDocumentCheckIconOutline className='n-size-token-7' />
            ) : (
              <DocumentDuplicateIconOutline className='text-palette-neutral-text-icon n-size-token-7' />
            )}
          </>
        ),
        onClick: () => {
          void copy(cypher_query as string);
          setcopiedText(true);
        },
      },
    ],
    [copiedText, cypher_query]
  );

  useEffect(() => {
    const abortcontroller = new AbortController();
    if (
      (mode != chatModeLables.graph || error?.trim() !== '') &&
      (!nodes.length || !infoEntities.length || !chunks.length)
    ) {
      (async () => {
        toggleInfoLoading();
        try {
<<<<<<< HEAD
          const response = await chunkEntitiesAPI(nodeDetails, entities_ids, mode, abortcontroller.signal);
=======
          const response = await chunkEntitiesAPI(
            nodeDetails,
            entities_ids,
            mode,
          );
>>>>>>> f46ebc2d
          if (response.data.status === 'Failure') {
            throw new Error(response.data.error);
          }
          const nodesData = response?.data?.data?.nodes
            .map((f: Node) => f)
            .filter((node: ExtendedNode) => node.labels.length === 1);
          const nodeIds = new Set(nodesData.map((node: any) => node.element_id));
          const relationshipsData = response?.data?.data?.relationships
            .map((f: Relationship) => f)
            .filter((rel: any) => nodeIds.has(rel.end_node_element_id) && nodeIds.has(rel.start_node_element_id));
          const communitiesData = response?.data?.data?.community_data;
          const chunksData = response?.data?.data?.chunk_data;
          saveInfoEntitites(getNodes(nodesData, mode));
          saveNodes(getNodes(nodesData, mode));
          saveChatRelationships(relationshipsData ?? []);
          saveCommunities(
            (communitiesData ?? [])
              .map((community: { element_id: string }) => {
                const communityScore = nodeDetails?.communitydetails?.find(
                  (c: { id: string }) => c.id === community.element_id
                );
                return {
                  ...community,
                  score: communityScore?.score ?? 1,
                };
              })
              .sort((a: any, b: any) => b.score - a.score)
          );
          saveChunks(
            chunksData
              .map((chunk: any) => {
                const chunkScore = nodeDetails?.chunkdetails?.find((c: any) => c.id === chunk.id);
                return {
                  ...chunk,
                  score: chunkScore?.score,
                };
              })
              .sort((a: any, b: any) => b.score - a.score)
          );
          toggleInfoLoading();
        } catch (error) {
          console.error('Error fetching information:', error);
          toggleInfoLoading();
        }
      })();
    }
    () => {
      setcopiedText(false);
      if (metricsLoading) {
        toggleMetricsLoading();
      }
      abortcontroller.abort();
    };
  }, [nodeDetails, mode, error, metricsLoading]);

  const onChangeTabs = (tabId: number) => {
    setActiveTab(tabId);
  };
  const loadMetrics = async () => {
    // @ts-ignore
    const referenceText = textAreaRef?.current?.value ?? '';
    const metricsPromise = [];
    if (activeChatmodes != undefined && Object.keys(activeChatmodes).length <= 1) {
      setShowMetricsTable(true);
      const [defaultMode] = Object.keys(activeChatmodes);
      try {
        toggleMetricsLoading();
        metricsPromise.push(
          getChatMetrics(metricquestion, [metriccontexts], [metricanswer], metricmodel, [defaultMode])
        );
        if (referenceText.trim() != '') {
          metricsPromise.push(
            getAdditionalMetrics(metricquestion, [metriccontexts], [metricanswer], referenceText, metricmodel, [
              defaultMode,
            ])
          );
          toggleReferenceVisibility();
        }

        const metricsResponse = await Promise.allSettled(metricsPromise);
        const successresponse = [];
        for (let index = 0; index < metricsResponse.length; index++) {
          const metricPromise = metricsResponse[index];
          if (metricPromise.status === 'fulfilled' && metricPromise.value.data.status === 'Success') {
            successresponse.push(metricPromise.value.data.data);
          }
        }
        setIsAdditionalMetricsWithSingleMode(successresponse.length === 2);
        toggleMetricsLoading();
        const mergedState = successresponse.reduce((acc, cur) => {
          if (acc[defaultMode]) {
            acc[defaultMode] = { ...acc[defaultMode], ...cur[defaultMode] };
          } else {
            acc[defaultMode] = cur[defaultMode];
          }
          return acc;
        }, {});
        saveMetrics(mergedState[defaultMode]);
      } catch (error) {
        if (error instanceof Error) {
          setShowMetricsTable(false);
          toggleMetricsLoading();
          console.log('Error in getting chat metrics', error);
          saveMetrics({ faithfulness: 0, answer_relevancy: 0, error: error.message });
        }
      }
    } else if (activeChatmodes != undefined) {
      setShowMultiModeMetrics(true);
      toggleMetricsLoading();
      const values = Object.values(activeChatmodes);
      const keys = Object.keys(activeChatmodes);
      const contextarray = values.map((r) => {
        return r.metric_contexts;
      });
      const answerarray = values.map((r) => {
        return r.metric_answer;
      });
      const modesarray = keys.map((mode) => {
        return mode;
      });
      try {
        metricsPromise.push(
          getChatMetrics(metricquestion, contextarray as string[], answerarray as string[], metricmodel, modesarray)
        );
        if (referenceText.trim() != '') {
          metricsPromise.push(
            getAdditionalMetrics(
              metricquestion,
              contextarray as string[],
              answerarray as string[],
              referenceText,
              metricmodel,
              modesarray
            )
          );
          toggleReferenceVisibility();
        }
        const metricsResponse = await Promise.allSettled(metricsPromise);
        toggleMetricsLoading();
        const successResponse = [];
        for (let index = 0; index < metricsResponse.length; index++) {
          const metricPromise = metricsResponse[index];
          if (metricPromise.status === 'fulfilled' && metricPromise.value.data.status === 'Success') {
            successResponse.push(metricPromise.value.data.data);
          }
        }
        setIsAdditionalMetricsEnabled(successResponse.length === 2);
        const metricsdata = Object.entries(mergeNestedObjects(successResponse)).map(([mode, scores]) => {
          return { mode, ...scores };
        });
        saveMultimodemetrics(metricsdata);
      } catch (error) {
        setShowMultiModeMetrics(false);
        toggleMetricsLoading();
        console.log('Error in getting chat metrics', error);
        if (error instanceof Error) {
          setMultiModeError(error.message);
        }
      }
    }
  };
  const MetricsCheckBoxWithCheck = withVisibility(MetricsCheckbox);
  const TextareaWithCheck = withVisibility(() => (
    <TextArea ref={textAreaRef} isFluid={true} size='large' isOptional={true} label='Reference Answer'></TextArea>
  ));
  const isMultiModes = useMemo(
    () => activeChatmodes != null && Object.keys(activeChatmodes).length > 1,
    [activeChatmodes]
  );
  const isSingleMode = useMemo(
    () => activeChatmodes != null && Object.keys(activeChatmodes).length <= 1,
    [activeChatmodes]
  );
  return (
    <div className='n-bg-palette-neutral-bg-weak p-4'>
      <div className='flex flex-row pb-6 items-center mb-2'>
        <img
          src={Neo4jRetrievalLogo}
          style={{ width: isTablet ? 80 : 95, height: isTablet ? 80 : 95, marginRight: 10 }}
          loading='lazy'
        />
        <div className='flex flex-col'>
          <Typography variant='h2'>Retrieval information</Typography>
          <Typography variant='body-medium' className='mb-2'>
            To generate this response, the process took <span className='font-bold'>{response_time} seconds,</span>
            utilizing <span className='font-bold'>{total_tokens}</span> tokens with the model{' '}
            <span className='font-bold'>{model}</span> in{' '}
            <span className='font-bold'>
              {chatModeReadableLables[mode] !== 'vector'
                ? chatModeReadableLables[mode].replace(/\+/g, ' & ')
                : chatModeReadableLables[mode]}
            </span>{' '}
            mode.
          </Typography>
        </div>
      </div>
      {error?.length > 0 ? (
        <Banner type='danger' usage='inline'>
          {error}
        </Banner>
      ) : (
        <Tabs size='large' fill='underline' onChange={onChangeTabs} value={activeTab}>
          {mode === chatModeLables['global search+vector+fulltext'] ? (
            <Tabs.Tab tabId={7}>Communities</Tabs.Tab>
          ) : (
            <>
              {mode != chatModeLables.graph ? <Tabs.Tab tabId={3}>Sources used</Tabs.Tab> : <></>}
              {mode != chatModeLables.graph ? <Tabs.Tab tabId={5}>Chunks</Tabs.Tab> : <></>}
              {mode === chatModeLables['graph+vector'] ||
                mode === chatModeLables.graph ||
                mode === chatModeLables['graph+vector+fulltext'] ||
                mode === chatModeLables['entity search+vector'] ? (
                <Tabs.Tab tabId={4}>Top Entities used</Tabs.Tab>
              ) : (
                <></>
              )}
              {mode === chatModeLables.graph && cypher_query?.trim()?.length ? (
                <Tabs.Tab tabId={6}>Generated Cypher Query</Tabs.Tab>
              ) : (
                <></>
              )}
              {mode === chatModeLables['entity search+vector'] && communities.length ? (
                <Tabs.Tab tabId={7}>Communities</Tabs.Tab>
              ) : (
                <></>
              )}
              <Tabs.Tab tabId={8}>Evaluation Metrics</Tabs.Tab>
            </>
          )}
        </Tabs>
      )}
      <Flex className='p-4'>
        <Tabs.TabPanel className='n-flex n-flex-col n-gap-token-4 n-p-token-6' value={activeTab} tabId={3}>
          <SourcesInfo loading={infoLoading} sources={sources} mode={mode} chunks={chunks} />
        </Tabs.TabPanel>
        <Tabs.TabPanel tabId={8} value={activeTab}>
          <Stack spacing={2}>
            <Stack spacing={2}>
              {!supportedLLmsForRagas.includes(metricmodel) && (
                <Banner
                  type='warning'
                  title='LLM Model Not Supported ,Please Choose Different Model'
                  description={
                    <Typography variant='body-medium'>
                      Currently ragas evaluation works on{' '}
                      {supportedLLmsForRagas.map((s, idx) => (
                        <span className='font-bold' key={s}>
                          {capitalizeWithUnderscore(s) + (idx != supportedLLmsForRagas.length - 1 ? ',' : '')}
                        </span>
                      ))}
                      .
                    </Typography>
                  }
                  usage='inline'
                ></Banner>
              )}
              <Box>
                <Typography variant='body-large'>
                  We use several key metrics to assess the quality of our chat responses. Click the button below to view
                  detailed scores for this interaction using <span className='font-bold'>ragas framework</span>. These
                  scores help us continuously improve the accuracy and helpfulness of our chatbots.This usually takes
                  about <span className='font-bold'>20 seconds</span> . You'll see detailed scores shortly.
                </Typography>
              </Box>
            </Stack>
            {showMultiModeMetrics && isMultiModes && (
              <MultiModeMetrics
                error={multiModeError}
                metricsLoading={metricsLoading}
                data={multiModelMetrics}
                isWithAdditionalMetrics={isAdditionalMetricsEnabled}
              ></MultiModeMetrics>
            )}
            {showMetricsTable && isSingleMode && (
              <MetricsTab metricsLoading={metricsLoading} error={metricError} metricDetails={metricDetails} />
            )}
            <MetricsCheckBoxWithCheck
              enableReference={enableReference}
              toggleReferenceVisibility={toggleReferenceVisibility}
              isVisible={
                isSingleMode &&
                !metricsLoading &&
                (isAdditionalMetricsWithSingleMode === false || isAdditionalMetricsWithSingleMode === null)
              }
            />
            <MetricsCheckBoxWithCheck
              enableReference={enableReference}
              toggleReferenceVisibility={toggleReferenceVisibility}
              isVisible={
                isMultiModes &&
                !metricsLoading &&
                (isAdditionalMetricsEnabled === false || isAdditionalMetricsEnabled === null)
              }
            />
            <TextareaWithCheck
              isVisible={
                enableReference &&
                isSingleMode &&
                (isAdditionalMetricsWithSingleMode === false || isAdditionalMetricsWithSingleMode === null)
              }
            />
            <TextareaWithCheck
              isVisible={
                enableReference &&
                isMultiModes &&
                (isAdditionalMetricsEnabled === false || isAdditionalMetricsEnabled === null)
              }
            />
            {isSingleMode &&
              (isAdditionalMetricsWithSingleMode === false || isAdditionalMetricsWithSingleMode === null) && (
                <Button
                  isDisabled={metricsLoading || !supportedLLmsForRagas.includes(metricmodel)}
                  className='w-max self-center mt-4'
                  onClick={loadMetrics}
                >
                  View Detailed Metrics
                </Button>
              )}
            {isMultiModes && (isAdditionalMetricsEnabled === false || isAdditionalMetricsEnabled === null) && (
              <Button
                isDisabled={metricsLoading || !supportedLLmsForRagas.includes(metricmodel)}
                className='w-max self-center mt-4'
                onClick={loadMetrics}
              >
                View Detailed Metrics For All Modes
              </Button>
            )}
          </Stack>
        </Tabs.TabPanel>
        <Tabs.TabPanel className='n-flex n-flex-col n-gap-token-4 n-p-token-6' value={activeTab} tabId={4}>
          <EntitiesInfo
            loading={infoLoading}
            mode={mode}
            graphonly_entities={graphonly_entities}
            infoEntities={infoEntities}
          />
        </Tabs.TabPanel>
        <Tabs.TabPanel className='n-flex n-flex-col n-gap-token-4 n-p-token-6' value={activeTab} tabId={5}>
          <ChunkInfo chunks={chunks} loading={infoLoading} mode={mode} />
        </Tabs.TabPanel>
        <Tabs.TabPanel value={activeTab} tabId={6}>
          <Code
            code={cypher_query as string}
            actions={actions}
            headerTitle=''
            theme={'vs'}
            className='min-h-40'
            language='cypher'
          />
        </Tabs.TabPanel>
        {mode === chatModeLables['entity search+vector'] || mode === chatModeLables['global search+vector+fulltext'] ? (
          <Tabs.TabPanel className='n-flex n-flex-col n-gap-token-4 n-p-token-6' value={activeTab} tabId={7}>
            <CommunitiesInfo loading={infoLoading} communities={communities} mode={mode} />
          </Tabs.TabPanel>
        ) : (
          <></>
        )}
      </Flex>
      {activeTab == 4 && nodes?.length && relationships?.length && mode !== chatModeLables.graph ? (
        <div className='button-container flex mt-2 justify-center'>
          <GraphViewButton
            nodeValues={nodes}
            relationshipValues={relationships}
            label='Graph Entities used for Answer Generation'
            viewType='chatInfoView'
          />
        </div>
      ) : (
        <></>
      )}
    </div>
  );
};
export default ChatInfoModal;<|MERGE_RESOLUTION|>--- conflicted
+++ resolved
@@ -139,15 +139,7 @@
       (async () => {
         toggleInfoLoading();
         try {
-<<<<<<< HEAD
           const response = await chunkEntitiesAPI(nodeDetails, entities_ids, mode, abortcontroller.signal);
-=======
-          const response = await chunkEntitiesAPI(
-            nodeDetails,
-            entities_ids,
-            mode,
-          );
->>>>>>> f46ebc2d
           if (response.data.status === 'Failure') {
             throw new Error(response.data.error);
           }
