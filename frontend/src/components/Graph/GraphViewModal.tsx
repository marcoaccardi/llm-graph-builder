import { Banner, Dialog, Flex, IconButtonArray, LoadingSpinner, useDebounceValue } from '@neo4j-ndl/react';
import { useCallback, useEffect, useMemo, useRef, useState } from 'react';
import {
  BasicNode,
  BasicRelationship,
  EntityType,
  ExtendedNode,
  ExtendedRelationship,
  GraphType,
  GraphViewModalProps,
  Scheme,
} from '../../types';
import { InteractiveNvlWrapper } from '@neo4j-nvl/react';
import NVL from '@neo4j-nvl/base';
import type { Node, Relationship } from '@neo4j-nvl/base';
import {
  ArrowPathIconOutline,
  FitToScreenIcon,
  InformationCircleIconOutline,
  MagnifyingGlassMinusIconOutline,
  MagnifyingGlassPlusIconOutline,
} from '@neo4j-ndl/react/icons';
import { IconButtonWithToolTip } from '../UI/IconButtonToolTip';
import { filterData, getCheckboxConditions, graphTypeFromNodes, processGraphData } from '../../utils/Utils';
import { useCredentials } from '../../context/UserCredentials';

import { getGraphSchema, graphQueryAPI } from '../../services/GraphQuery';
import { graphLabels, nvlOptions, queryMap } from '../../utils/Constants';
import CheckboxSelection from './CheckboxSelection';

import ResultOverview from './ResultOverview';
import { ResizePanelDetails } from './ResizePanel';
import GraphPropertiesPanel from './GraphPropertiesPanel';

const GraphViewModal: React.FunctionComponent<GraphViewModalProps> = ({
  open,
  inspectedName,
  setGraphViewOpen,
  viewPoint,
  nodeValues,
  relationshipValues,
  selectedRows,
}) => {
  const nvlRef = useRef<NVL>(null);
  const [nodes, setNodes] = useState<ExtendedNode[]>([]);
  const [relationships, setRelationships] = useState<ExtendedRelationship[]>([]);
  const [allNodes, setAllNodes] = useState<ExtendedNode[]>([]);
  const [allRelationships, setAllRelationships] = useState<Relationship[]>([]);
  const [loading, setLoading] = useState<boolean>(false);
  const [status, setStatus] = useState<'unknown' | 'success' | 'danger'>('unknown');
  const [statusMessage, setStatusMessage] = useState<string>('');
  const { userCredentials } = useCredentials();
  const [scheme, setScheme] = useState<Scheme>({});
  const [newScheme, setNewScheme] = useState<Scheme>({});
  const [searchQuery, setSearchQuery] = useState('');
  const [debouncedQuery] = useDebounceValue(searchQuery, 300);
  const [graphType, setGraphType] = useState<GraphType[]>([]);
  const [disableRefresh, setDisableRefresh] = useState<boolean>(false);
  const [selected, setSelected] = useState<{ type: EntityType; id: string } | undefined>(undefined);
  const [mode, setMode] = useState<boolean>(false);

  const graphQuery: string =
    graphType.includes('DocumentChunk') && graphType.includes('Entities')
      ? queryMap.DocChunkEntities
      : graphType.includes('DocumentChunk')
      ? queryMap.DocChunks
      : graphType.includes('Entities')
      ? queryMap.Entities
      : '';

  // fit graph to original position
  const handleZoomToFit = () => {
    nvlRef.current?.fit(
      allNodes.map((node) => node.id),
      {}
    );
  };
  // Unmounting the component
  useEffect(() => {
    const timeoutId = setTimeout(() => {
      handleZoomToFit();
    }, 10);
    return () => {
      if (nvlRef.current) {
        nvlRef.current?.destroy();
      }
      setGraphType([]);
      clearTimeout(timeoutId);
      setScheme({});
      setNodes([]);
      setRelationships([]);
      setAllNodes([]);
      setAllRelationships([]);
      setSearchQuery('');
      setSelected(undefined);
    };
  }, []);

  useEffect(() => {
    let updateGraphType;
    if (mode) {
      updateGraphType = graphTypeFromNodes(nodes);
    } else {
      updateGraphType = graphTypeFromNodes(allNodes);
    }
    if (Array.isArray(updateGraphType)) {
      setGraphType(updateGraphType);
    }
  }, [allNodes]);

  const fetchData = useCallback(async () => {
    try {
<<<<<<< HEAD
      const nodeRelationshipData =
        viewPoint === graphLabels.showGraphView
          ? await graphQueryAPI(
              graphQuery,
              selectedRows?.map((f) => f.name)
            )
          : await graphQueryAPI(graphQuery, [inspectedName ?? '']);
=======
      let nodeRelationshipData;
      if (viewPoint === graphLabels.showGraphView) {
        nodeRelationshipData = await graphQueryAPI(
          graphQuery,
          selectedRows?.map((f) => f.name)
        );
      } else if (viewPoint === graphLabels.showSchemaView) {
        nodeRelationshipData = await getGraphSchema();
      } else {
        nodeRelationshipData = await graphQueryAPI(graphQuery, [inspectedName ?? '']);
      }
>>>>>>> 6f3f8634
      return nodeRelationshipData;
    } catch (error: any) {
      console.log(error);
    }
  }, [viewPoint, selectedRows, graphQuery, inspectedName, userCredentials]);

  // Api call to get the nodes and relations
  const graphApi = async (mode?: string) => {
    try {
      const result = await fetchData();
      if (result && result.data.data.nodes.length > 0) {
        const neoNodes = result.data.data.nodes;
        const nodeIds = new Set(neoNodes.map((node: any) => node.element_id));
        const neoRels = result.data.data.relationships
          .map((f: Relationship) => f)
          .filter((rel: any) => nodeIds.has(rel.end_node_element_id) && nodeIds.has(rel.start_node_element_id));
        const { finalNodes, finalRels, schemeVal } = processGraphData(neoNodes, neoRels);

        if (mode === 'refreshMode') {
          initGraph(graphType, finalNodes, finalRels, schemeVal);
        } else {
          setNodes(finalNodes);
          setRelationships(finalRels);
          setNewScheme(schemeVal);
          setLoading(false);
        }
        setAllNodes(finalNodes);
        setAllRelationships(finalRels);
        setScheme(schemeVal);
        setDisableRefresh(false);
      } else {
        setLoading(false);
        setStatus('danger');
        setStatusMessage(`No Nodes and Relations for the ${inspectedName} file`);
      }
    } catch (error: any) {
      setLoading(false);
      setStatus('danger');
      setStatusMessage(error.message);
    }
  };

  useEffect(() => {
    if (open) {
      setLoading(true);
      setGraphType([]);
      if (viewPoint !== graphLabels.chatInfoView) {
        graphApi();
      } else {
        const { finalNodes, finalRels, schemeVal } = processGraphData(nodeValues ?? [], relationshipValues ?? []);
        setAllNodes(finalNodes);
        setAllRelationships(finalRels);
        setScheme(schemeVal);
        setNodes(finalNodes);
        setRelationships(finalRels);
        setNewScheme(schemeVal);
        setLoading(false);
      }
    }
  }, [open]);

  useEffect(() => {
    if (debouncedQuery) {
      handleSearch(debouncedQuery);
    }
  }, [debouncedQuery]);

  const initGraph = (
    graphType: GraphType[],
    finalNodes: ExtendedNode[],
    finalRels: Relationship[],
    schemeVal: Scheme
  ) => {
    if (allNodes.length > 0 && allRelationships.length > 0) {
      const { filteredNodes, filteredRelations, filteredScheme } = filterData(
        graphType,
        finalNodes ?? [],
        finalRels ?? [],
        schemeVal
      );
      setNodes(filteredNodes);
      setRelationships(filteredRelations);
      setNewScheme(filteredScheme);
    }
  };

  const selectedItem = useMemo(() => {
    if (selected === undefined) {
      return undefined;
    }
    if (selected.type === 'node') {
      return nodes.find((node) => node.id === selected.id);
    }
    return relationships.find((relationship) => relationship.id === selected.id);
  }, [selected, relationships, nodes]);

  // The search and update nodes
  const handleSearch = useCallback(
    (value: string) => {
      const query = value.toLowerCase();
      const updatedNodes = nodes.map((node) => {
        if (query === '') {
          return {
            ...node,
            selected: false,
            size: graphLabels.nodeSize,
          };
        }
        const { id, properties, caption } = node;
        const propertiesMatch = properties?.id?.toLowerCase().includes(query);
        const match = id.toLowerCase().includes(query) || propertiesMatch || caption?.toLowerCase().includes(query);
        return {
          ...node,
          selected: match,
        };
      });
      // deactivating any active relationships
      const updatedRelationships = relationships.map((rel) => {
        return {
          ...rel,
          selected: false,
        };
      });
      setNodes(updatedNodes);
      setRelationships(updatedRelationships);
    },
    [nodes, relationships]
  );

  // Unmounting the component
  if (!open) {
    return <></>;
  }

  const headerTitle =
    viewPoint === graphLabels.showGraphView || viewPoint === graphLabels.chatInfoView
      ? graphLabels.generateGraph
      : viewPoint === graphLabels.showSchemaView
      ? graphLabels.renderSchemaGraph
      : `${graphLabels.inspectGeneratedGraphFrom} ${inspectedName}`;

  const checkBoxView = viewPoint !== graphLabels.chatInfoView;

  // the checkbox selection
  const handleCheckboxChange = (graph: GraphType) => {
    const currentIndex = graphType.indexOf(graph);
    const newGraphSelected = [...graphType];
    if (currentIndex === -1) {
      newGraphSelected.push(graph);
    } else {
      newGraphSelected.splice(currentIndex, 1);
    }
    initGraph(newGraphSelected, allNodes, allRelationships, scheme);
    setSearchQuery('');
    setGraphType(newGraphSelected);
    setSelected(undefined);
    if (nvlRef.current && nvlRef?.current?.getScale() > 1) {
      handleZoomToFit();
    }
  };

  // Callback
  const nvlCallbacks = {
    onLayoutComputing(isComputing: boolean) {
      if (!isComputing) {
        handleZoomToFit();
      }
    },
  };

  // To handle the current zoom in function of graph
  const handleZoomIn = () => {
    nvlRef.current?.setZoom(nvlRef.current.getScale() * 1.3);
  };

  // To handle the current zoom out function of graph
  const handleZoomOut = () => {
    nvlRef.current?.setZoom(nvlRef.current.getScale() * 0.7);
  };

  // Refresh the graph with nodes and relations if file is processing
  const handleRefresh = () => {
    setDisableRefresh(true);
    setMode(true);
    graphApi('refreshMode');
  };

  // when modal closes reset all states to default
  const onClose = () => {
    setStatus('unknown');
    setStatusMessage('');
    setGraphViewOpen(false);
    setScheme({});
    setGraphType([]);
    setNodes([]);
    setRelationships([]);
    setAllNodes([]);
    setAllRelationships([]);
    setSearchQuery('');
    setSelected(undefined);
  };

  const mouseEventCallbacks = {
    onNodeClick: (clickedNode: Node) => {
      setSelected({ type: 'node', id: clickedNode.id });
    },
    onRelationshipClick: (clickedRelationship: Relationship) => {
      setSelected({ type: 'relationship', id: clickedRelationship.id });
    },
    onCanvasClick: () => {
      setSelected(undefined);
    },
    onPan: true,
    onZoom: true,
    onDrag: true,
  };

  return (
    <>
      <Dialog
        modalProps={{
          className: 'h-[90%]',
          id: 'default-menu',
        }}
        size='unset'
        isOpen={open}
        hasDisabledCloseButton={false}
        onClose={onClose}
        htmlAttributes={{
          'aria-labelledby': 'form-dialog-title',
        }}
      >
        <Dialog.Header htmlAttributes={{ id: 'graph-title' }}>
          {headerTitle}
          {viewPoint !== graphLabels.chatInfoView ||
            (viewPoint === graphLabels.showSchemaView && (
              <div style={{ display: 'flex', alignItems: 'center' }}>
                <span>
                  <InformationCircleIconOutline className='n-size-token-6' />
                </span>
                <span className='n-body-small ml-1'>{graphLabels.chunksInfo}</span>
              </div>
            ))}
          <Flex className='w-full' alignItems='center' flexDirection='row'>
            {checkBoxView && (
              <CheckboxSelection
                graphType={graphType}
                loading={loading}
                handleChange={handleCheckboxChange}
                {...getCheckboxConditions(allNodes)}
              />
            )}
          </Flex>
        </Dialog.Header>
        <Dialog.Content className='flex flex-col n-gap-token-4 w-full grow overflow-auto border border-palette-neutral-border-weak'>
          <div className='bg-white relative w-full h-full max-h-full'>
            {loading ? (
              <div className='my-40 flex items-center justify-center'>
                <LoadingSpinner size='large' />
              </div>
            ) : status !== 'unknown' ? (
              <div className='my-40 flex items-center justify-center'>
                <Banner name='graph banner' description={statusMessage} type={status} usage='inline' />
              </div>
            ) : nodes.length === 0 && relationships.length === 0 && graphType.length !== 0 ? (
              <div className='my-40 flex items-center justify-center'>
                <Banner name='graph banner' description={graphLabels.noNodesRels} type='danger' usage='inline' />
              </div>
            ) : graphType.length === 0 && checkBoxView ? (
              <div className='my-40 flex items-center justify-center'>
                <Banner name='graph banner' description={graphLabels.selectCheckbox} type='danger' usage='inline' />
              </div>
            ) : (
              <>
                <div className='flex' style={{ height: '100%' }}>
                  <div className='bg-palette-neutral-bg-default relative' style={{ width: '100%', flex: '1' }}>
                    <InteractiveNvlWrapper
                      nodes={nodes}
                      rels={relationships}
                      nvlOptions={nvlOptions}
                      ref={nvlRef}
                      mouseEventCallbacks={{ ...mouseEventCallbacks }}
                      interactionOptions={{
                        selectOnClick: true,
                      }}
                      nvlCallbacks={nvlCallbacks}
                    />
                    <IconButtonArray orientation='vertical' isFloating={true} className='absolute bottom-4 right-4'>
                      {viewPoint !== 'chatInfoView' && (
                        <IconButtonWithToolTip
                          label='Refresh'
                          text='Refresh graph'
                          onClick={handleRefresh}
                          placement='left'
                          disabled={disableRefresh}
                        >
                          <ArrowPathIconOutline className='n-size-token-7' />
                        </IconButtonWithToolTip>
                      )}
                      <IconButtonWithToolTip label='Zoomin' text='Zoom in' onClick={handleZoomIn} placement='left'>
                        <MagnifyingGlassPlusIconOutline className='n-size-token-7' />
                      </IconButtonWithToolTip>
                      <IconButtonWithToolTip label='Zoom out' text='Zoom out' onClick={handleZoomOut} placement='left'>
                        <MagnifyingGlassMinusIconOutline className='n-size-token-7' />
                      </IconButtonWithToolTip>
                      <IconButtonWithToolTip
                        label='Zoom to fit'
                        text='Zoom to fit'
                        onClick={handleZoomToFit}
                        placement='left'
                      >
                        <FitToScreenIcon className='n-size-token-7' />
                      </IconButtonWithToolTip>
                    </IconButtonArray>
                  </div>
                  <ResizePanelDetails open={true}>
                    {selectedItem !== undefined ? (
                      <GraphPropertiesPanel
                        inspectedItem={selectedItem as BasicNode | BasicRelationship}
                        newScheme={newScheme}
                      />
                    ) : (
                      <ResultOverview
                        nodes={nodes}
                        relationships={relationships}
                        newScheme={newScheme}
                        searchQuery={searchQuery}
                        setSearchQuery={setSearchQuery}
                        setNodes={setNodes}
                        setRelationships={setRelationships}
                      />
                    )}
                  </ResizePanelDetails>
                </div>
              </>
            )}
          </div>
        </Dialog.Content>
      </Dialog>
    </>
  );
};
export default GraphViewModal;<|MERGE_RESOLUTION|>--- conflicted
+++ resolved
@@ -110,15 +110,6 @@
 
   const fetchData = useCallback(async () => {
     try {
-<<<<<<< HEAD
-      const nodeRelationshipData =
-        viewPoint === graphLabels.showGraphView
-          ? await graphQueryAPI(
-              graphQuery,
-              selectedRows?.map((f) => f.name)
-            )
-          : await graphQueryAPI(graphQuery, [inspectedName ?? '']);
-=======
       let nodeRelationshipData;
       if (viewPoint === graphLabels.showGraphView) {
         nodeRelationshipData = await graphQueryAPI(
@@ -130,7 +121,6 @@
       } else {
         nodeRelationshipData = await graphQueryAPI(graphQuery, [inspectedName ?? '']);
       }
->>>>>>> 6f3f8634
       return nodeRelationshipData;
     } catch (error: any) {
       console.log(error);
