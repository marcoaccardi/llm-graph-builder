--- conflicted
+++ resolved
@@ -1,6 +1,6 @@
 .filetable {
   width: calc(-366px + 100dvw) !important;
-<<<<<<< HEAD
+  height: calc(-322px + 100dvh);
 }
 
 .s3Container {
@@ -23,7 +23,4 @@
       border-radius: 8px;
       border-color: rgb(var(--theme-palette-neutral-border-strong));
       padding: 4px;
-=======
-  height: calc(-322px + 100dvh);
->>>>>>> 5cad474a
 }