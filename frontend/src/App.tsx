import { Route, Routes } from 'react-router-dom';
import ChatOnlyComponent from './components/ChatBot/ChatOnlyComponent';
import { AuthenticationGuard } from './components/Auth/Auth';
import Home from './Home';
import { SKIP_AUTH } from './utils/Constants.ts';

const App = () => {
  return (
    <Routes>
      <Route path='/' element={SKIP_AUTH ? <Home /> : <AuthenticationGuard component={Home} />}></Route>
<<<<<<< HEAD
=======
      <Route path='/readonly' element={<Home />}></Route>
>>>>>>> 6f3f8634
      <Route path='/chat-only' element={<ChatOnlyComponent />}></Route>
    </Routes>
  );
};
export default App;<|MERGE_RESOLUTION|>--- conflicted
+++ resolved
@@ -8,10 +8,7 @@
   return (
     <Routes>
       <Route path='/' element={SKIP_AUTH ? <Home /> : <AuthenticationGuard component={Home} />}></Route>
-<<<<<<< HEAD
-=======
       <Route path='/readonly' element={<Home />}></Route>
->>>>>>> 6f3f8634
       <Route path='/chat-only' element={<ChatOnlyComponent />}></Route>
     </Routes>
   );
