import { eventResponsetypes, UserCredentials } from '../types';
import { url } from '../utils/Utils';
export function triggerStatusUpdateAPI(
  name: string,
  userCredentials: UserCredentials,
  datahandler: (i: eventResponsetypes) => void
) {
  const params = new URLSearchParams();
<<<<<<< HEAD
  if (userCredentials.uri) {
    params.append('uri', userCredentials.uri);
  }
  if (userCredentials.database) {
    params.append('database', userCredentials.database);
  }
  if (userCredentials.userName) {
    params.append('userName', userCredentials.userName);
  }
  if (userCredentials.password) {
    params.append('password', btoa(userCredentials.password));
  }
=======
  if (userCredentials.uri) params.append("uri", userCredentials.uri);
  if (userCredentials.database) params.append("database", userCredentials.database);
  if (userCredentials.userName) params.append("userName", userCredentials.userName);
  if (userCredentials.password) params.append("password", btoa(userCredentials.password));
>>>>>>> f46ebc2d
  const queryString = params.toString();
  const requestUrl = queryString
    ? `${url()}/update_extract_status/${name}?${queryString}`
    : `${url()}/update_extract_status/${name}`;
  const eventSource = new EventSource(requestUrl);
  eventSource.onmessage = (event) => {
    const eventResponse = JSON.parse(event.data);
    if (
      eventResponse.status === 'Completed' ||
      eventResponse.status === 'Failed' ||
      eventResponse.status === 'Cancelled'
    ) {
      datahandler(eventResponse);
      eventSource.close();
    } else {
      datahandler(eventResponse);
    }
  };
}<|MERGE_RESOLUTION|>--- conflicted
+++ resolved
@@ -6,7 +6,6 @@
   datahandler: (i: eventResponsetypes) => void
 ) {
   const params = new URLSearchParams();
-<<<<<<< HEAD
   if (userCredentials.uri) {
     params.append('uri', userCredentials.uri);
   }
@@ -19,12 +18,6 @@
   if (userCredentials.password) {
     params.append('password', btoa(userCredentials.password));
   }
-=======
-  if (userCredentials.uri) params.append("uri", userCredentials.uri);
-  if (userCredentials.database) params.append("database", userCredentials.database);
-  if (userCredentials.userName) params.append("userName", userCredentials.userName);
-  if (userCredentials.password) params.append("password", btoa(userCredentials.password));
->>>>>>> f46ebc2d
   const queryString = params.toString();
   const requestUrl = queryString
     ? `${url()}/update_extract_status/${name}?${queryString}`
