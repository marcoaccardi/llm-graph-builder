--- conflicted
+++ resolved
@@ -3,7 +3,6 @@
 export const getSourceNodes = async (userCredentials: UserCredentials) => {
   try {
     const params = new URLSearchParams();
-<<<<<<< HEAD
     if (userCredentials.uri) {
       params.append('uri', userCredentials.uri);
     }
@@ -19,13 +18,6 @@
     if (userCredentials.email) {
       params.append('email', userCredentials.email);
     }
-=======
-    if (userCredentials.uri) params.append("uri", userCredentials.uri);
-    if (userCredentials.database) params.append("database", userCredentials.database);
-    if (userCredentials.userName) params.append("userName", userCredentials.userName);
-    if (userCredentials.password) params.append("password", btoa(userCredentials.password));
-    if (userCredentials.email) params.append("email", userCredentials.email);
->>>>>>> f46ebc2d
     const response = await api.get<SourceListServerData>(`/sources_list?${params.toString()}`);
     return response;
   } catch (error) {
