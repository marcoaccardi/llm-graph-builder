import axios from 'axios';
import { url } from '../utils/Utils';
import { PollingAPI_Response, statusupdate } from '../types';

export default async function subscribe(
  fileName: string,
  uri: string,
  username: string,
  database: string,
  password: string,
  datahandler: (i: statusupdate) => void,
  progressHandler: (i: statusupdate) => void
) {
  let encodedstr = password ? btoa(password) : '';

  const MAX_POLLING_ATTEMPTS = 10;
  let pollingAttempts = 0;
  let delay = 2000;

  while (pollingAttempts < MAX_POLLING_ATTEMPTS) {
    let currentdelay = delay;
    let response: PollingAPI_Response = await axios.get(
      `${url()}/document_status/${fileName}?url=${uri}&userName=${username}&password=${encodedstr}&database=${database}`
    );

    if (response.data?.file_name?.status === 'Processing') {
<<<<<<< HEAD
=======
      progressHandler(response.data);
>>>>>>> 2b010794
      await new Promise((resolve) => {
        setTimeout(resolve, currentdelay);
      });
      delay *= 2;
      pollingAttempts++;
    } else if (response.status !== 200) {
      throw new Error(
        JSON.stringify({ fileName, message: `Failed To Process ${fileName} or LLM Unable To Parse Content` })
      );
    } else {
      datahandler(response.data);
      return;
    }
  }

  throw new Error(`Polling for ${fileName} timed out after ${MAX_POLLING_ATTEMPTS} attempts.`);
}<|MERGE_RESOLUTION|>--- conflicted
+++ resolved
@@ -24,10 +24,7 @@
     );
 
     if (response.data?.file_name?.status === 'Processing') {
-<<<<<<< HEAD
-=======
       progressHandler(response.data);
->>>>>>> 2b010794
       await new Promise((resolve) => {
         setTimeout(resolve, currentdelay);
       });
