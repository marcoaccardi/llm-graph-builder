import { OrphanNodeResponse } from '../types';
import api from '../API/Index';

export const getOrphanNodes = async () => {
<<<<<<< HEAD
=======
  const formData = new FormData();
>>>>>>> 6f3f8634
  try {
    const response = await api.post<OrphanNodeResponse>(`/get_unconnected_nodes_list`);
    return response;
  } catch (error) {
    console.log(error);
    throw error;
  }
};<|MERGE_RESOLUTION|>--- conflicted
+++ resolved
@@ -2,10 +2,7 @@
 import api from '../API/Index';
 
 export const getOrphanNodes = async () => {
-<<<<<<< HEAD
-=======
   const formData = new FormData();
->>>>>>> 6f3f8634
   try {
     const response = await api.post<OrphanNodeResponse>(`/get_unconnected_nodes_list`);
     return response;
