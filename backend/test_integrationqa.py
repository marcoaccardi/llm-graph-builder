import json
import os
import shutil
import logging
import pandas as pd
from datetime import datetime as dt
from dotenv import load_dotenv

from score import *
from src.main import *
from src.QA_integration_new import QA_RAG
from langserve import add_routes

# Load environment variables if needed
load_dotenv()

# Constants
URI = ''
USERNAME = ''
PASSWORD = ''
DATABASE = 'neo4j'
CHUNK_DIR = os.path.join(os.path.dirname(__file__), "chunks")
MERGED_DIR = os.path.join(os.path.dirname(__file__), "merged_files")

# Initialize database connection
graph = create_graph_database_connection(URI, USERNAME, PASSWORD, DATABASE)

def create_source_node_local(graph, model, file_name):
    """Creates a source node for a local file."""
    source_node = sourceNode()
    source_node.file_name = file_name
    source_node.file_type = 'pdf'
    source_node.file_size = '1087'
    source_node.file_source = 'local file'
    source_node.model = model
    source_node.created_at = dt.now()
    graphDB_data_Access = graphDBdataAccess(graph)
    graphDB_data_Access.create_source_node(source_node)
    return source_node

def test_graph_from_file_local(model_name):
    """Test graph creation from a local file."""
    file_name = 'About Amazon.pdf'
    shutil.copyfile('/workspaces/llm-graph-builder/backend/files/About Amazon.pdf',
                    os.path.join(MERGED_DIR, file_name))

    create_source_node_local(graph, model_name, file_name)
    merged_file_path = os.path.join(MERGED_DIR, file_name)

    local_file_result = extract_graph_from_file_local_file(
        URI, USERNAME, PASSWORD, DATABASE, model_name, merged_file_path, file_name, '', ''
    )
    logging.info("Local file processing complete")
    print(local_file_result)

    try:
        assert local_file_result['status'] == 'Completed'
        assert local_file_result['nodeCount'] > 0
        assert local_file_result['relationshipCount'] > 0
        print("Success")
    except AssertionError as e:
        print("Fail: ", e)

    return local_file_result

def test_graph_from_wikipedia(model_name):
    """Test graph creation from a Wikipedia page."""
<<<<<<< HEAD
    wiki_query = 'https://en.wikipedia.org/wiki/Ram_Mandir'
    source_type = 'Wikipedia'
    file_name = "Ram_Mandir"
=======
    wiki_query = 'https://en.wikipedia.org/wiki/Google_DeepMind'
    source_type = 'Wikipedia'
    file_name = "Google_DeepMind"
>>>>>>> 13c7bc83
    create_source_node_graph_url_wikipedia(graph, model_name, wiki_query, source_type)

    wiki_result = extract_graph_from_file_Wikipedia(URI, USERNAME, PASSWORD, DATABASE, model_name, file_name, 1, 'en', '', '')
    logging.info("Wikipedia test done")
    print(wiki_result)

    try:
        assert wiki_result['status'] == 'Completed'
        assert wiki_result['nodeCount'] > 0
        assert wiki_result['relationshipCount'] > 0
        print("Success")
    except AssertionError as e:
        print("Fail: ", e)

    return wiki_result

def test_graph_website(model_name):
    """Test graph creation from a Website page."""
     #graph, model, source_url, source_type
    source_url = 'https://www.amazon.com/'
    source_type = 'web-url'
    create_source_node_graph_web_url(graph, model_name, source_url, source_type)

    weburl_result = extract_graph_from_web_page(URI, USERNAME, PASSWORD, DATABASE, model_name, source_url, '', '')
    logging.info("WebUrl test done")
    print(weburl_result)

    try:
        assert weburl_result['status'] == 'Completed'
        assert weburl_result['nodeCount'] > 0
        assert weburl_result['relationshipCount'] > 0
        print("Success")
    except AssertionError as e:
        print("Fail: ", e)
    return weburl_result


def test_graph_from_youtube_video(model_name):
    """Test graph creation from a YouTube video."""
    source_url = 'https://www.youtube.com/watch?v=T-qy-zPWgqA'
    source_type = 'youtube'

    create_source_node_graph_url_youtube(graph, model_name, source_url, source_type)
    youtube_result = extract_graph_from_file_youtube(
        URI, USERNAME, PASSWORD, DATABASE, model_name, source_url, '', ''
    )
    logging.info("YouTube Video test done")
    print(youtube_result)

    try:
        assert youtube_result['status'] == 'Completed'
        assert youtube_result['nodeCount'] > 1
        assert youtube_result['relationshipCount'] > 1
        print("Success")
    except AssertionError as e:
        print("Failed: ", e)

    return youtube_result

def test_chatbot_qna(model_name, mode='vector'):
    """Test chatbot QnA functionality for different modes."""
    QA_n_RAG = QA_RAG(graph, model_name, 'Tell me about amazon', '[]', 1, mode)
    print(QA_n_RAG)
    print(len(QA_n_RAG['message']))

    try:
        assert len(QA_n_RAG['message']) > 20
        return QA_n_RAG
        print("Success")
    except AssertionError as e:
        print("Failed ", e)
        return QA_n_RAG
    
#Get Test disconnected_nodes list
def disconected_nodes():
    #graph = create_graph_database_connection(uri, userName, password, database)
    graphDb_data_Access = graphDBdataAccess(graph)
    nodes_list, total_nodes = graphDb_data_Access.list_unconnected_nodes()
    print(nodes_list[0]["e"]["elementId"])
    status = "False"

    if total_nodes['total']>0:
        status = "True"
    else:
        status = "False"

    return nodes_list[0]["e"]["elementId"], status
    
#Test Delete delete_disconnected_nodes list
def delete_disconected_nodes(lst_element_id):
    print(f'disconnect elementid list {lst_element_id}')
    #graph = create_graph_database_connection(uri, userName, password, database)
    graphDb_data_Access = graphDBdataAccess(graph)
    result = graphDb_data_Access.delete_unconnected_nodes(json.dumps(lst_element_id))
    print(f'delete disconnect api result {result}')
    if not result:
        return "True"
    else:
        return "False"

#Test Get Duplicate_nodes
def get_duplicate_nodes():
        #graph = create_graph_database_connection(uri, userName, password, database)
        graphDb_data_Access = graphDBdataAccess(graph)
        nodes_list, total_nodes = graphDb_data_Access.get_duplicate_nodes_list()
        if total_nodes['total']>0:
            return "True"
        else:
            return "False"
        
#Test populate_graph_schema
def test_populate_graph_schema_from_text(model):
    result_schema = populate_graph_schema_from_text('When Amazon was founded in 1993 by creator Jeff Benzos, it was mostly an online bookstore. Initially Amazon’s growth was very slow, not turning a profit until over 7 years after its founding. This was thanks to the great momentum provided by the dot-com bubble.', model, True)
    print(result_schema)
    return result_schema

# def compare_graph_results(results):
#     """
#     Compare graph results across different models.
#     Add custom logic here to compare graph data, nodes, and relationships.
#     """
#     # Placeholder logic for comparison
#     print("Comparing results...")
#     for i in range(len(results) - 1):
#         result_a = results[i]
#         result_b = results[i + 1]
#         if result_a == result_b:
#             print(f"Result {i} is identical to result {i+1}")
#         else:
#             print(f"Result {i} differs from result {i+1}")

def run_tests():
    final_list = []
    error_list = []
<<<<<<< HEAD
    models = ['openai-gpt-3.5', 'openai-gpt-4o']
=======
    models = ['openai-gpt-4o','gemini-1.5-pro']
>>>>>>> 13c7bc83

    for model_name in models:
        try:
              final_list.append(test_graph_from_file_local(model_name))
              final_list.append(test_graph_from_wikipedia(model_name))
              final_list.append(test_populate_graph_schema_from_text(model_name))
              final_list.append(test_graph_website(model_name))
<<<<<<< HEAD
              final_list.append(test_graph_from_youtube_video(model_name))
              final_list.append(test_chatbot_qna(model_name))
              final_list.append(test_chatbot_qna(model_name, mode='vector'))
              final_list.append(test_chatbot_qna(model_name, mode='graph+vector+fulltext'))
=======
            #   final_list.append(test_graph_from_youtube_video(model_name))
            #   final_list.append(test_chatbot_qna(model_name))
            #   final_list.append(test_chatbot_qna(model_name, mode='vector'))
            #   final_list.append(test_chatbot_qna(model_name, mode='graph+vector+fulltext'))
>>>>>>> 13c7bc83
        except Exception as e:
            error_list.append((model_name, str(e)))
    # #Compare and log diffrences in graph results
    # # compare_graph_results(final_list)  # Pass the final_list to comapre_graph_results
    # test_populate_graph_schema_from_text('openai-gpt-4o')
    dis_elementid, dis_status = disconected_nodes()
    lst_element_id = [dis_elementid]
    delt = delete_disconected_nodes(lst_element_id)
    dup = get_duplicate_nodes()
    # schma = test_populate_graph_schema_from_text(model)
    # Save final results to CSV
    df = pd.DataFrame(final_list)
    print(df)
    df['execution_date'] = dt.today().strftime('%Y-%m-%d')
    df['disconnected_nodes']=dis_status
    df['get_duplicate_nodes']=dup
    df['delete_disconected_nodes']=delt
    # df['test_populate_graph_schema_from_text'] = schma
    df.to_csv(f"Integration_TestResult_{dt.now().strftime('%Y%m%d_%H%M%S')}.csv", index=False)

    # Save error details to CSV
    df_errors = pd.DataFrame(error_list, columns=['Model', 'Error'])
    df_errors['execution_date'] = dt.today().strftime('%Y-%m-%d')
    df_errors.to_csv(f"Error_details_{dt.now().strftime('%Y%m%d_%H%M%S')}.csv", index=False)

if __name__ == "__main__":
    run_tests()<|MERGE_RESOLUTION|>--- conflicted
+++ resolved
@@ -65,15 +65,9 @@
 
 def test_graph_from_wikipedia(model_name):
     """Test graph creation from a Wikipedia page."""
-<<<<<<< HEAD
-    wiki_query = 'https://en.wikipedia.org/wiki/Ram_Mandir'
-    source_type = 'Wikipedia'
-    file_name = "Ram_Mandir"
-=======
     wiki_query = 'https://en.wikipedia.org/wiki/Google_DeepMind'
     source_type = 'Wikipedia'
     file_name = "Google_DeepMind"
->>>>>>> 13c7bc83
     create_source_node_graph_url_wikipedia(graph, model_name, wiki_query, source_type)
 
     wiki_result = extract_graph_from_file_Wikipedia(URI, USERNAME, PASSWORD, DATABASE, model_name, file_name, 1, 'en', '', '')
@@ -208,11 +202,7 @@
 def run_tests():
     final_list = []
     error_list = []
-<<<<<<< HEAD
-    models = ['openai-gpt-3.5', 'openai-gpt-4o']
-=======
     models = ['openai-gpt-4o','gemini-1.5-pro']
->>>>>>> 13c7bc83
 
     for model_name in models:
         try:
@@ -220,17 +210,10 @@
               final_list.append(test_graph_from_wikipedia(model_name))
               final_list.append(test_populate_graph_schema_from_text(model_name))
               final_list.append(test_graph_website(model_name))
-<<<<<<< HEAD
-              final_list.append(test_graph_from_youtube_video(model_name))
-              final_list.append(test_chatbot_qna(model_name))
-              final_list.append(test_chatbot_qna(model_name, mode='vector'))
-              final_list.append(test_chatbot_qna(model_name, mode='graph+vector+fulltext'))
-=======
             #   final_list.append(test_graph_from_youtube_video(model_name))
             #   final_list.append(test_chatbot_qna(model_name))
             #   final_list.append(test_chatbot_qna(model_name, mode='vector'))
             #   final_list.append(test_chatbot_qna(model_name, mode='graph+vector+fulltext'))
->>>>>>> 13c7bc83
         except Exception as e:
             error_list.append((model_name, str(e)))
     # #Compare and log diffrences in graph results
