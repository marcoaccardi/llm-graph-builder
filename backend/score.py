from fastapi import FastAPI, File, UploadFile, Form, Request, HTTPException
from fastapi_health import health
from fastapi.middleware.cors import CORSMiddleware
from src.main import *
from src.QA_integration import *
from src.shared.common_fn import *
import uvicorn
import asyncio
import base64
from langserve import add_routes
from langchain_google_vertexai import ChatVertexAI
from src.api_response import create_api_response
from src.graphDB_dataAccess import graphDBdataAccess
from src.graph_query import get_graph_results,get_chunktext_results,visualize_schema
from src.chunkid_entities import get_entities_from_chunkids
from src.post_processing import create_vector_fulltext_indexes, create_entity_embedding, graph_schema_consolidation
from sse_starlette.sse import EventSourceResponse
from src.communities import create_communities
from src.neighbours import get_neighbour_nodes
import json
from typing import List
from google.oauth2.credentials import Credentials
import os
from src.logger import CustomLogger
from datetime import datetime, timezone
import time
import gc
from Secweb.XContentTypeOptions import XContentTypeOptions
from Secweb.XFrameOptions import XFrame
from fastapi.middleware.gzip import GZipMiddleware
from src.ragas_eval import *
from starlette.types import ASGIApp, Receive, Scope, Send
from langchain_neo4j import Neo4jGraph
from src.entities.source_node import sourceNode
from starlette.middleware.sessions import SessionMiddleware
from starlette.responses import HTMLResponse, RedirectResponse,JSONResponse
from starlette.requests import Request
import secrets
<<<<<<< HEAD
from typing import Optional
from src.ragas import ragas_metrics
=======
>>>>>>> 6f3f8634

logger = CustomLogger()
CHUNK_DIR = os.path.join(os.path.dirname(__file__), "chunks")
MERGED_DIR = os.path.join(os.path.dirname(__file__), "merged_files")
from pydantic import BaseModel


class Item(BaseModel):
    question: str = "",
    context: list[str] = [],
    answer: list[str] = [] ,
    model: str = "",
    mode: list[str] =[]
    
class Ragas_Item(BaseModel):
    question: str = "",
    context: list[str] = [],
    answer: list[str] = [],
    reference: Optional[str] =None,
    model: str = "",
    mode: list[str] = []

    
def healthy_condition():
    output = {"healthy": True}
    return output

def healthy():
    return True

def sick():
    return False
class CustomGZipMiddleware:
    def __init__(
        self,
        app: ASGIApp,
        paths: List[str],
        minimum_size: int = 1000,
        compresslevel: int = 5
    ):
        self.app = app
        self.paths = paths
        self.minimum_size = minimum_size
        self.compresslevel = compresslevel
    
    async def __call__(self, scope: Scope, receive: Receive, send: Send):
        if scope["type"] != "http":
            return await self.app(scope, receive, send)
 
        path = scope["path"]
        should_compress = any(path.startswith(gzip_path) for gzip_path in self.paths)
        
        if not should_compress:
            return await self.app(scope, receive, send)
        
        gzip_middleware = GZipMiddleware(
            app=self.app,
            minimum_size=self.minimum_size,
            compresslevel=self.compresslevel
        )
        await gzip_middleware(scope, receive, send)
app = FastAPI()
app.add_middleware(XContentTypeOptions)
app.add_middleware(XFrame, Option={'X-Frame-Options': 'DENY'})
app.add_middleware(CustomGZipMiddleware, minimum_size=1000, compresslevel=5,paths=["/sources_list","/url/scan","/extract","/chat_bot","/chunk_entities","/get_neighbours","/graph_query","/schema","/populate_graph_schema","/get_unconnected_nodes_list","/get_duplicate_nodes","/fetch_chunktext","/schema_visualization"])
app.add_middleware(
    CORSMiddleware,
    allow_origins=["*"],
    allow_methods=["*"],
    allow_headers=["*"],
)
app.add_middleware(SessionMiddleware, secret_key=os.urandom(24))

is_gemini_enabled = os.environ.get("GEMINI_ENABLED", "False").lower() in ("true", "1", "yes")
if is_gemini_enabled:
    add_routes(app,ChatVertexAI(), path="/vertexai")

app.add_api_route("/health", health([healthy_condition, healthy]))



@app.post("/url/scan")
async def create_source_knowledge_graph_url(
    uri=Form(),
    userName=Form(),
    password=Form(),
    source_url=Form(None),
    database=Form(),
    aws_access_key_id=Form(None),
    aws_secret_access_key=Form(None),
    wiki_query=Form(None),
    model=Form(),
    gcs_bucket_name=Form(None),
    gcs_bucket_folder=Form(None),
    source_type=Form(None),
    gcs_project_id=Form(None),
    access_token=Form(None),
    email=Form()
    ):
    
    try:
        start = time.time()
        if source_url is not None:
            source = source_url
        else:
            source = wiki_query
            
        graph = create_graph_database_connection(uri, userName, password, database)
        if source_type == 's3 bucket' and aws_access_key_id and aws_secret_access_key:
            lst_file_name,success_count,failed_count = await asyncio.to_thread(create_source_node_graph_url_s3,graph, model, source_url, aws_access_key_id, aws_secret_access_key, source_type
            )
        elif source_type == 'gcs bucket':
            lst_file_name,success_count,failed_count = create_source_node_graph_url_gcs(graph, model, gcs_project_id, gcs_bucket_name, gcs_bucket_folder, source_type,Credentials(access_token)
            )
        elif source_type == 'web-url':
            lst_file_name,success_count,failed_count = await asyncio.to_thread(create_source_node_graph_web_url,graph, model, source_url, source_type
            )  
        elif source_type == 'youtube':
            lst_file_name,success_count,failed_count = await asyncio.to_thread(create_source_node_graph_url_youtube,graph, model, source_url, source_type
            )
        elif source_type == 'Wikipedia':
            lst_file_name,success_count,failed_count = await asyncio.to_thread(create_source_node_graph_url_wikipedia,graph, model, wiki_query, source_type
            )
        else:
            return create_api_response('Failed',message='source_type is other than accepted source')

        message = f"Source Node created successfully for source type: {source_type} and source: {source}"
        end = time.time()
        elapsed_time = end - start
        json_obj = {'api_name':'url_scan','db_url':uri,'url_scanned_file':lst_file_name, 'source_url':source_url, 'wiki_query':wiki_query, 'logging_time': formatted_time(datetime.now(timezone.utc)), 'elapsed_api_time':f'{elapsed_time:.2f}','userName':userName, 'database':database, 'aws_access_key_id':aws_access_key_id,
                            'model':model, 'gcs_bucket_name':gcs_bucket_name, 'gcs_bucket_folder':gcs_bucket_folder, 'source_type':source_type,
                            'gcs_project_id':gcs_project_id, 'logging_time': formatted_time(datetime.now(timezone.utc)),'email':email}
        logger.log_struct(json_obj, "INFO")
        result ={'elapsed_api_time' : f'{elapsed_time:.2f}'}
        return create_api_response("Success",message=message,success_count=success_count,failed_count=failed_count,file_name=lst_file_name,data=result)
    except LLMGraphBuilderException as e:
        error_message = str(e)
        message = f" Unable to create source node for source type: {source_type} and source: {source}"
        # Set the status "Success" becuase we are treating these error already handled by application as like custom errors.
        json_obj = {'error_message':error_message, 'status':'Success','db_url':uri, 'userName':userName, 'database':database,'success_count':1, 'source_type': source_type, 'source_url':source_url, 'wiki_query':wiki_query, 'logging_time': formatted_time(datetime.now(timezone.utc)),'email':email}
        logger.log_struct(json_obj, "INFO")
        return create_api_response('Failed',message=message + error_message[:80],error=error_message,file_source=source_type)
    except Exception as e:
        error_message = str(e)
        message = f" Unable to create source node for source type: {source_type} and source: {source}"
        json_obj = {'error_message':error_message, 'status':'Failed','db_url':uri, 'userName':userName, 'database':database,'failed_count':1, 'source_type': source_type, 'source_url':source_url, 'wiki_query':wiki_query, 'logging_time': formatted_time(datetime.now(timezone.utc)),'email':email}
        logger.log_struct(json_obj, "ERROR")
        logging.exception(f'Exception Stack trace:')
        return create_api_response('Failed',message=message + error_message[:80],error=error_message,file_source=source_type)
    finally:
        gc.collect()

@app.post("/extract")
async def extract_knowledge_graph_from_file(
    uri=Form(),
    userName=Form(),
    password=Form(),
    model=Form(),
    database=Form(),
    source_url=Form(None),
    aws_access_key_id=Form(None),
    aws_secret_access_key=Form(None),
    wiki_query=Form(None),
    gcs_project_id=Form(None),
    gcs_bucket_name=Form(None),
    gcs_bucket_folder=Form(None),
    gcs_blob_filename=Form(None),
    source_type=Form(None),
    file_name=Form(None),
    allowedNodes=Form(None),
    allowedRelationship=Form(None),
    language=Form(None),
    access_token=Form(None),
    retry_condition=Form(None),
    additional_instructions=Form(None),
    email=Form()
):
    """
    Calls 'extract_graph_from_file' in a new thread to create Neo4jGraph from a
    PDF file based on the model.

    Args:
          uri: URI of the graph to extract
          userName: Username to use for graph creation
          password: Password to use for graph creation
          file: File object containing the PDF file
          model: Type of model to use ('Diffbot'or'OpenAI GPT')

    Returns:
          Nodes and Relations created in Neo4j databse for the pdf file
    """
    try:
        start_time = time.time()
        graph = create_graph_database_connection(uri, userName, password, database)   
        graphDb_data_Access = graphDBdataAccess(graph)
        merged_file_path = os.path.join(MERGED_DIR,file_name)
        if source_type == 'local file':
            uri_latency, result = await extract_graph_from_file_local_file(uri, userName, password, database, model, merged_file_path, file_name, allowedNodes, allowedRelationship, retry_condition, additional_instructions)

        elif source_type == 's3 bucket' and source_url:
            uri_latency, result = await extract_graph_from_file_s3(uri, userName, password, database, model, source_url, aws_access_key_id, aws_secret_access_key, file_name, allowedNodes, allowedRelationship, retry_condition, additional_instructions)
        
        elif source_type == 'web-url':
            uri_latency, result = await extract_graph_from_web_page(uri, userName, password, database, model, source_url, file_name, allowedNodes, allowedRelationship, retry_condition, additional_instructions)

        elif source_type == 'youtube' and source_url:
            uri_latency, result = await extract_graph_from_file_youtube(uri, userName, password, database, model, source_url, file_name, allowedNodes, allowedRelationship, retry_condition, additional_instructions)

        elif source_type == 'Wikipedia' and wiki_query:
            uri_latency, result = await extract_graph_from_file_Wikipedia(uri, userName, password, database, model, wiki_query, language, file_name, allowedNodes, allowedRelationship, retry_condition, additional_instructions)

        elif source_type == 'gcs bucket' and gcs_bucket_name:
            uri_latency, result = await extract_graph_from_file_gcs(uri, userName, password, database, model, gcs_project_id, gcs_bucket_name, gcs_bucket_folder, gcs_blob_filename, access_token, file_name, allowedNodes, allowedRelationship, retry_condition, additional_instructions)
        else:
            return create_api_response('Failed',message='source_type is other than accepted source')
        extract_api_time = time.time() - start_time
        if result is not None:
            logging.info("Going for counting nodes and relationships in extract")
            count_node_time = time.time()
            graph = create_graph_database_connection(uri, userName, password, database)   
            graphDb_data_Access = graphDBdataAccess(graph)
            count_response = graphDb_data_Access.update_node_relationship_count(file_name)
            logging.info("Nodes and Relationship Counts updated")
            if count_response :
                result['chunkNodeCount'] = count_response[file_name].get('chunkNodeCount',"0")
                result['chunkRelCount'] =  count_response[file_name].get('chunkRelCount',"0")
                result['entityNodeCount']=  count_response[file_name].get('entityNodeCount',"0")
                result['entityEntityRelCount']=  count_response[file_name].get('entityEntityRelCount',"0")
                result['communityNodeCount']=  count_response[file_name].get('communityNodeCount',"0")
                result['communityRelCount']= count_response[file_name].get('communityRelCount',"0")
                result['nodeCount'] = count_response[file_name].get('nodeCount',"0")
                result['relationshipCount']  = count_response[file_name].get('relationshipCount',"0")
                logging.info(f"counting completed in {(time.time()-count_node_time):.2f}")
            result['db_url'] = uri
            result['api_name'] = 'extract'
            result['source_url'] = source_url
            result['wiki_query'] = wiki_query
            result['source_type'] = source_type
            result['logging_time'] = formatted_time(datetime.now(timezone.utc))
            result['elapsed_api_time'] = f'{extract_api_time:.2f}'
            result['userName'] = userName
            result['database'] = database
            result['aws_access_key_id'] = aws_access_key_id
            result['gcs_bucket_name'] = gcs_bucket_name
            result['gcs_bucket_folder'] = gcs_bucket_folder
            result['gcs_blob_filename'] = gcs_blob_filename
            result['gcs_project_id'] = gcs_project_id
            result['language'] = language
            result['retry_condition'] = retry_condition
            result['email'] = email
        logger.log_struct(result, "INFO")
        result.update(uri_latency)
        logging.info(f"extraction completed in {extract_api_time:.2f} seconds for file name {file_name}")
        return create_api_response('Success', data=result, file_source= source_type)
    except LLMGraphBuilderException as e:
        error_message = str(e)
        graphDb_data_Access.update_exception_db(file_name,error_message, retry_condition)
        failed_file_process(uri,file_name, merged_file_path, source_type)
        node_detail = graphDb_data_Access.get_current_status_document_node(file_name)
        # Set the status "Completed" in logging becuase we are treating these error already handled by application as like custom errors.
        json_obj = {'api_name':'extract','message':error_message,'file_created_at':node_detail[0]['created_time'],'error_message':error_message, 'file_name': file_name,'status':'Completed',
                    'db_url':uri, 'userName':userName, 'database':database,'success_count':1, 'source_type': source_type, 'source_url':source_url, 'wiki_query':wiki_query, 'logging_time': formatted_time(datetime.now(timezone.utc)),'email':email}
        logger.log_struct(json_obj, "INFO")
        return create_api_response("Failed", message = error_message, error=error_message, file_name=file_name)
    except Exception as e:
        message=f"Failed To Process File:{file_name} or LLM Unable To Parse Content "
        error_message = str(e)
        graphDb_data_Access.update_exception_db(file_name,error_message, retry_condition)
        failed_file_process(uri,file_name, merged_file_path, source_type)
        node_detail = graphDb_data_Access.get_current_status_document_node(file_name)
        
        json_obj = {'api_name':'extract','message':message,'file_created_at':node_detail[0]['created_time'],'error_message':error_message, 'file_name': file_name,'status':'Failed',
                    'db_url':uri, 'userName':userName, 'database':database,'failed_count':1, 'source_type': source_type, 'source_url':source_url, 'wiki_query':wiki_query, 'logging_time': formatted_time(datetime.now(timezone.utc)),'email':email}
        logger.log_struct(json_obj, "ERROR")
        return create_api_response('Failed', message=message + error_message[:100], error=error_message, file_name = file_name)
    finally:
        gc.collect()
            
@app.get("/sources_list")
async def get_source_list(uri:str, userName:str, password:str, email:str, database:str=None):
    """
    Calls 'get_source_list_from_graph' which returns list of sources which already exist in databse
    """
    try:
        start = time.time()
        decoded_password = decode_password(password)
        if " " in uri:
            uri = uri.replace(" ","+")
        result = await asyncio.to_thread(get_source_list_from_graph,uri,userName,decoded_password,database)
        end = time.time()
        elapsed_time = end - start
        json_obj = {'api_name':'sources_list','db_url':uri, 'userName':userName, 'database':database, 'logging_time': formatted_time(datetime.now(timezone.utc)), 'elapsed_api_time':f'{elapsed_time:.2f}','email':email}
        logger.log_struct(json_obj, "INFO")
        return create_api_response("Success",data=result, message=f"Total elapsed API time {elapsed_time:.2f}")
    except Exception as e:
        job_status = "Failed"
        message="Unable to fetch source list"
        error_message = str(e)
        logging.exception(f'Exception:{error_message}')
        return create_api_response(job_status, message=message, error=error_message)

@app.post("/post_processing")
async def post_processing(uri=Form(), userName=Form(), password=Form(), database=Form(), tasks=Form(None), email=Form()):
    try:
        graph = create_graph_database_connection(uri, userName, password, database)
        tasks = set(map(str.strip, json.loads(tasks)))
        api_name = 'post_processing'
        count_response = []
        start = time.time()
        if "materialize_text_chunk_similarities" in tasks:
            await asyncio.to_thread(update_graph, graph)
            api_name = 'post_processing/update_similarity_graph'
            logging.info(f'Updated KNN Graph')

        if "enable_hybrid_search_and_fulltext_search_in_bloom" in tasks:
            await asyncio.to_thread(create_vector_fulltext_indexes, uri=uri, username=userName, password=password, database=database)
            api_name = 'post_processing/enable_hybrid_search_and_fulltext_search_in_bloom'
            logging.info(f'Full Text index created')

        if os.environ.get('ENTITY_EMBEDDING','False').upper()=="TRUE" and "materialize_entity_similarities" in tasks:
            await asyncio.to_thread(create_entity_embedding, graph)
            api_name = 'post_processing/create_entity_embedding'
            logging.info(f'Entity Embeddings created')

        if "graph_schema_consolidation" in tasks :
            await asyncio.to_thread(graph_schema_consolidation, graph)
            api_name = 'post_processing/graph_schema_consolidation'
            logging.info(f'Updated nodes and relationship labels')
            
        if "enable_communities" in tasks:
            api_name = 'create_communities'
            await asyncio.to_thread(create_communities, uri, userName, password, database)  
            
            logging.info(f'created communities')
        graph = create_graph_database_connection(uri, userName, password, database)   
        graphDb_data_Access = graphDBdataAccess(graph)
        document_name = ""
        count_response = graphDb_data_Access.update_node_relationship_count(document_name)
        if count_response:
            count_response = [{"filename": filename, **counts} for filename, counts in count_response.items()]
            logging.info(f'Updated source node with community related counts')
        
        end = time.time()
        elapsed_time = end - start
        json_obj = {'api_name': api_name, 'db_url': uri, 'userName':userName, 'database':database, 'logging_time': formatted_time(datetime.now(timezone.utc)), 'elapsed_api_time':f'{elapsed_time:.2f}','email':email}
        logger.log_struct(json_obj)
        return create_api_response('Success', data=count_response, message='All tasks completed successfully')
    
    except Exception as e:
        job_status = "Failed"
        error_message = str(e)
        message = f"Unable to complete tasks"
        logging.exception(f'Exception in post_processing tasks: {error_message}')
        return create_api_response(job_status, message=message, error=error_message)
    
    finally:
        gc.collect()
                
@app.post("/chat_bot")
async def chat_bot(uri=Form(),model=Form(None),userName=Form(), password=Form(), database=Form(),question=Form(None), document_names=Form(None),session_id=Form(None),mode=Form(None),email=Form()):
    logging.info(f"QA_RAG called at {datetime.now()}")
    qa_rag_start_time = time.time()
    try:
        if mode == "graph":
            graph = Neo4jGraph( url=uri,username=userName,password=password,database=database,sanitize = True, refresh_schema=True)
        else:
            graph = create_graph_database_connection(uri, userName, password, database)
        
        graph_DB_dataAccess = graphDBdataAccess(graph)
        write_access = graph_DB_dataAccess.check_account_access(database=database)
        result = await asyncio.to_thread(QA_RAG,graph=graph,model=model,question=question,document_names=document_names,session_id=session_id,mode=mode,write_access=write_access)

        total_call_time = time.time() - qa_rag_start_time
        logging.info(f"Total Response time is  {total_call_time:.2f} seconds")
        result["info"]["response_time"] = round(total_call_time, 2)
        
        json_obj = {'api_name':'chat_bot','db_url':uri, 'userName':userName, 'database':database, 'question':question,'document_names':document_names,
                             'session_id':session_id, 'mode':mode, 'logging_time': formatted_time(datetime.now(timezone.utc)), 'elapsed_api_time':f'{total_call_time:.2f}','email':email}
        logger.log_struct(json_obj, "INFO")
        
        return create_api_response('Success',data=result)
    except Exception as e:
        job_status = "Failed"
        message="Unable to get chat response"
        error_message = str(e)
        logging.exception(f'Exception in chat bot:{error_message}')
        return create_api_response(job_status, message=message, error=error_message,data=mode)
    finally:
        gc.collect()

@app.post("/chunk_entities")
async def chunk_entities(uri=Form(),userName=Form(), password=Form(), database=Form(), nodedetails=Form(None),entities=Form(),mode=Form(),email=Form()):
    try:
        start = time.time()
        result = await asyncio.to_thread(get_entities_from_chunkids,uri=uri, username=userName, password=password, database=database,nodedetails=nodedetails,entities=entities,mode=mode)
        end = time.time()
        elapsed_time = end - start
        json_obj = {'api_name':'chunk_entities','db_url':uri, 'userName':userName, 'database':database, 'nodedetails':nodedetails,'entities':entities,
                            'mode':mode, 'logging_time': formatted_time(datetime.now(timezone.utc)), 'elapsed_api_time':f'{elapsed_time:.2f}','email':email}
        logger.log_struct(json_obj, "INFO")
        return create_api_response('Success',data=result,message=f"Total elapsed API time {elapsed_time:.2f}")
    except Exception as e:
        job_status = "Failed"
        message="Unable to extract entities from chunk ids"
        error_message = str(e)
        logging.exception(f'Exception in chat bot:{error_message}')
        return create_api_response(job_status, message=message, error=error_message)
    finally:
        gc.collect()

@app.post("/get_neighbours")
async def get_neighbours(uri=Form(),userName=Form(), password=Form(), database=Form(), elementId=Form(None),email=Form()):
    try:
        start = time.time()
        result = await asyncio.to_thread(get_neighbour_nodes,uri=uri, username=userName, password=password,database=database, element_id=elementId)
        end = time.time()
        elapsed_time = end - start
        json_obj = {'api_name':'get_neighbours', 'userName':userName, 'database':database,'db_url':uri, 'logging_time': formatted_time(datetime.now(timezone.utc)), 'elapsed_api_time':f'{elapsed_time:.2f}','email':email}
        logger.log_struct(json_obj, "INFO")
        return create_api_response('Success',data=result,message=f"Total elapsed API time {elapsed_time:.2f}")
    except Exception as e:
        job_status = "Failed"
        message="Unable to extract neighbour nodes for given element ID"
        error_message = str(e)
        logging.exception(f'Exception in get neighbours :{error_message}')
        return create_api_response(job_status, message=message, error=error_message)
    finally:
        gc.collect()

@app.post("/graph_query")
async def graph_query(
    uri: str = Form(),
    database: str = Form(),
    userName: str = Form(),
    password: str = Form(),
    document_names: str = Form(None),
    email=Form()
):
    try:
        start = time.time()
        result = await asyncio.to_thread(
            get_graph_results,
            uri=uri,
            username=userName,
            password=password,
            database=database,
            document_names=document_names
        )
        end = time.time()
        elapsed_time = end - start
        json_obj = {'api_name':'graph_query','db_url':uri, 'userName':userName, 'database':database, 'document_names':document_names, 'logging_time': formatted_time(datetime.now(timezone.utc)), 'elapsed_api_time':f'{elapsed_time:.2f}','email':email}
        logger.log_struct(json_obj, "INFO")
        return create_api_response('Success', data=result,message=f"Total elapsed API time {elapsed_time:.2f}")
    except Exception as e:
        job_status = "Failed"
        message = "Unable to get graph query response"
        error_message = str(e)
        logging.exception(f'Exception in graph query: {error_message}')
        return create_api_response(job_status, message=message, error=error_message)
    finally:
        gc.collect()
    

@app.post("/clear_chat_bot")
async def clear_chat_bot(uri=Form(),userName=Form(), password=Form(), database=Form(), session_id=Form(None),email=Form()):
    try:
        start = time.time()
        graph = create_graph_database_connection(uri, userName, password, database)
        result = await asyncio.to_thread(clear_chat_history,graph=graph,session_id=session_id)
        end = time.time()
        elapsed_time = end - start
        json_obj = {'api_name':'clear_chat_bot', 'db_url':uri, 'userName':userName, 'database':database, 'session_id':session_id, 'logging_time': formatted_time(datetime.now(timezone.utc)), 'elapsed_api_time':f'{elapsed_time:.2f}','email':email}
        logger.log_struct(json_obj, "INFO")
        return create_api_response('Success',data=result)
    except Exception as e:
        job_status = "Failed"
        message="Unable to clear chat History"
        error_message = str(e)
        logging.exception(f'Exception in chat bot:{error_message}')
        return create_api_response(job_status, message=message, error=error_message)
    finally:
        gc.collect()
            
@app.post("/connect")
async def connect(uri=Form(), userName=Form(), password=Form(), database=Form(),email=Form()):
    try:
        start = time.time()
        graph = create_graph_database_connection(uri, userName, password, database)
        result = await asyncio.to_thread(connection_check_and_get_vector_dimensions, graph, database)
        gcs_file_cache = os.environ.get('GCS_FILE_CACHE')
        chunk_to_be_created = int(os.environ.get('CHUNKS_TO_BE_CREATED', '50'))
        end = time.time()
        elapsed_time = end - start
        json_obj = {'api_name':'connect','db_url':uri, 'userName':userName, 'database':database, 'count':1, 'logging_time': formatted_time(datetime.now(timezone.utc)), 'elapsed_api_time':f'{elapsed_time:.2f}','email':email}
        logger.log_struct(json_obj, "INFO")
        result['elapsed_api_time'] = f'{elapsed_time:.2f}'
        result['gcs_file_cache'] = gcs_file_cache
        result['chunk_to_be_created']= chunk_to_be_created
        return create_api_response('Success',data=result)
    except Exception as e:
        job_status = "Failed"
        message="Connection failed to connect Neo4j database"
        error_message = str(e)
        logging.exception(f'Connection failed to connect Neo4j database:{error_message}')
        return create_api_response(job_status, message=message, error=error_message)

@app.post("/upload")
async def upload_large_file_into_chunks(file:UploadFile = File(...), chunkNumber=Form(None), totalChunks=Form(None), 
                                        originalname=Form(None), model=Form(None), uri=Form(), userName=Form(), 
                                        password=Form(), database=Form(),email=Form()):
    try:
        start = time.time()
        graph = create_graph_database_connection(uri, userName, password, database)
        result = await asyncio.to_thread(upload_file, graph, model, file, chunkNumber, totalChunks, originalname, uri, CHUNK_DIR, MERGED_DIR)
        end = time.time()
        elapsed_time = end - start
        json_obj = {'api_name':'upload','db_url':uri,'userName':userName, 'database':database, 'chunkNumber':chunkNumber,'totalChunks':totalChunks,
                            'original_file_name':originalname,'model':model, 'logging_time': formatted_time(datetime.now(timezone.utc)), 'elapsed_api_time':f'{elapsed_time:.2f}','email':email}
        logger.log_struct(json_obj, "INFO")
        if int(chunkNumber) == int(totalChunks):
            return create_api_response('Success',data=result, message='Source Node Created Successfully')
        else:
            return create_api_response('Success', message=result)
    except Exception as e:
        message="Unable to upload large file into chunks. "
        error_message = str(e)
        logging.info(message)
        logging.exception(f'Exception:{error_message}')
        return create_api_response('Failed', message=message + error_message[:100], error=error_message, file_name = originalname)
    finally:
        gc.collect()
            
@app.post("/schema")
async def get_structured_schema(uri=Form(), userName=Form(), password=Form(), database=Form(),email=Form()):
    try:
        start = time.time()
        graph = create_graph_database_connection(uri, userName, password, database)
        result = await asyncio.to_thread(get_labels_and_relationtypes, graph)
        end = time.time()
        elapsed_time = end - start
        logging.info(f'Schema result from DB: {result}')
        json_obj = {'api_name':'schema','db_url':uri, 'userName':userName, 'database':database, 'logging_time': formatted_time(datetime.now(timezone.utc)), 'elapsed_api_time':f'{elapsed_time:.2f}','email':email}
        logger.log_struct(json_obj, "INFO")
        return create_api_response('Success', data=result,message=f"Total elapsed API time {elapsed_time:.2f}")
    except Exception as e:
        message="Unable to get the labels and relationtypes from neo4j database"
        error_message = str(e)
        logging.info(message)
        logging.exception(f'Exception:{error_message}')
        return create_api_response("Failed", message=message, error=error_message)
    finally:
        gc.collect()
            
def decode_password(pwd):
    sample_string_bytes = base64.b64decode(pwd)
    decoded_password = sample_string_bytes.decode("utf-8")
    return decoded_password

def encode_password(pwd):
    data_bytes = pwd.encode('ascii')
    encoded_pwd_bytes = base64.b64encode(data_bytes)
    return encoded_pwd_bytes

@app.get("/update_extract_status/{file_name}")
async def update_extract_status(request:Request, file_name, url, userName, password, database):
    async def generate():
        status = ''
        decoded_password = decode_password(password)
        uri = url
        if " " in url:
            uri= url.replace(" ","+")
        graph = create_graph_database_connection(uri, userName, decoded_password, database)
        graphDb_data_Access = graphDBdataAccess(graph)
        while True:
            try:
                if await request.is_disconnected():
                    logging.info(" SSE Client disconnected")
                    break
                # get the current status of document node
                
                else:
                    result = graphDb_data_Access.get_current_status_document_node(file_name)
                    if len(result) > 0:
                        status = json.dumps({'fileName':file_name, 
                        'status':result[0]['Status'],
                        'processingTime':result[0]['processingTime'],
                        'nodeCount':result[0]['nodeCount'],
                        'relationshipCount':result[0]['relationshipCount'],
                        'model':result[0]['model'],
                        'total_chunks':result[0]['total_chunks'],
                        'fileSize':result[0]['fileSize'],
                        'processed_chunk':result[0]['processed_chunk'],
                        'fileSource':result[0]['fileSource'],
                        'chunkNodeCount' : result[0]['chunkNodeCount'],
                        'chunkRelCount' : result[0]['chunkRelCount'],
                        'entityNodeCount' : result[0]['entityNodeCount'],
                        'entityEntityRelCount' : result[0]['entityEntityRelCount'],
                        'communityNodeCount' : result[0]['communityNodeCount'],
                        'communityRelCount' : result[0]['communityRelCount']
                        })
                    yield status
            except asyncio.CancelledError:
                logging.info("SSE Connection cancelled")
    
    return EventSourceResponse(generate(),ping=60)

@app.post("/delete_document_and_entities")
async def delete_document_and_entities(uri=Form(), 
                                       userName=Form(), 
                                       password=Form(), 
                                       database=Form(), 
                                       filenames=Form(),
                                       source_types=Form(),
                                       deleteEntities=Form(),
                                       email=Form()):
    try:
        start = time.time()
        graph = create_graph_database_connection(uri, userName, password, database)
        graphDb_data_Access = graphDBdataAccess(graph)
        files_list_size = await asyncio.to_thread(graphDb_data_Access.delete_file_from_graph, filenames, source_types, deleteEntities, MERGED_DIR, uri)
        message = f"Deleted {files_list_size} documents with entities from database"
        end = time.time()
        elapsed_time = end - start
        json_obj = {'api_name':'delete_document_and_entities','db_url':uri, 'userName':userName, 'database':database, 'filenames':filenames,'deleteEntities':deleteEntities,
                            'source_types':source_types, 'logging_time': formatted_time(datetime.now(timezone.utc)), 'elapsed_api_time':f'{elapsed_time:.2f}','email':email}
        logger.log_struct(json_obj, "INFO")
        return create_api_response('Success',message=message)
    except Exception as e:
        job_status = "Failed"
        message=f"Unable to delete document {filenames}"
        error_message = str(e)
        logging.exception(f'{message}:{error_message}')
        return create_api_response(job_status, message=message, error=error_message)
    finally:
        gc.collect()

@app.get('/document_status/{file_name}')
async def get_document_status(file_name, url, userName, password, database):
    decoded_password = decode_password(password)
   
    try:
        if " " in url:
            uri= url.replace(" ","+")
        else:
            uri=url
        graph = create_graph_database_connection(uri, userName, decoded_password, database)
        graphDb_data_Access = graphDBdataAccess(graph)
        result = graphDb_data_Access.get_current_status_document_node(file_name)
        if len(result) > 0:
            status = {'fileName':file_name, 
                'status':result[0]['Status'],
                'processingTime':result[0]['processingTime'],
                'nodeCount':result[0]['nodeCount'],
                'relationshipCount':result[0]['relationshipCount'],
                'model':result[0]['model'],
                'total_chunks':result[0]['total_chunks'],
                'fileSize':result[0]['fileSize'],
                'processed_chunk':result[0]['processed_chunk'],
                'fileSource':result[0]['fileSource'],
                'chunkNodeCount' : result[0]['chunkNodeCount'],
                'chunkRelCount' : result[0]['chunkRelCount'],
                'entityNodeCount' : result[0]['entityNodeCount'],
                'entityEntityRelCount' : result[0]['entityEntityRelCount'],
                'communityNodeCount' : result[0]['communityNodeCount'],
                'communityRelCount' : result[0]['communityRelCount']
                }
        else:
            status = {'fileName':file_name, 'status':'Failed'}
        logging.info(f'Result of document status in refresh : {result}')
        return create_api_response('Success',message="",file_name=status)
    except Exception as e:
        message=f"Unable to get the document status"
        error_message = str(e)
        logging.exception(f'{message}:{error_message}')
        return create_api_response('Failed',message=message)
    
@app.post("/cancelled_job")
async def cancelled_job(uri=Form(), userName=Form(), password=Form(), database=Form(), filenames=Form(None), source_types=Form(None),email=Form()):
    try:
        start = time.time()
        graph = create_graph_database_connection(uri, userName, password, database)
        result = manually_cancelled_job(graph,filenames, source_types, MERGED_DIR, uri)
        end = time.time()
        elapsed_time = end - start
        json_obj = {'api_name':'cancelled_job','db_url':uri, 'userName':userName, 'database':database, 'filenames':filenames,
                            'source_types':source_types, 'logging_time': formatted_time(datetime.now(timezone.utc)), 'elapsed_api_time':f'{elapsed_time:.2f}','email':email}
        logger.log_struct(json_obj, "INFO")
        return create_api_response('Success',message=result)
    except Exception as e:
        job_status = "Failed"
        message="Unable to cancelled the running job"
        error_message = str(e)
        logging.exception(f'Exception in cancelling the running job:{error_message}')
        return create_api_response(job_status, message=message, error=error_message)
    finally:
        gc.collect()

@app.post("/populate_graph_schema")
async def populate_graph_schema(input_text=Form(None), model=Form(None), is_schema_description_checked=Form(None),email=Form()):
    try:
        start = time.time()
        result = populate_graph_schema_from_text(input_text, model, is_schema_description_checked)
        end = time.time()
        elapsed_time = end - start
        json_obj = {'api_name':'populate_graph_schema', 'model':model, 'is_schema_description_checked':is_schema_description_checked, 'input_text':input_text, 'logging_time': formatted_time(datetime.now(timezone.utc)), 'elapsed_api_time':f'{elapsed_time:.2f}','email':email}
        logger.log_struct(json_obj, "INFO")
        return create_api_response('Success',data=result)
    except Exception as e:
        job_status = "Failed"
        message="Unable to get the schema from text"
        error_message = str(e)
        logging.exception(f'Exception in getting the schema from text:{error_message}')
        return create_api_response(job_status, message=message, error=error_message)
    finally:
        gc.collect()
        
@app.post("/get_unconnected_nodes_list")
async def get_unconnected_nodes_list(uri=Form(), userName=Form(), password=Form(), database=Form(),email=Form()):
    try:
        start = time.time()
        graph = create_graph_database_connection(uri, userName, password, database)
        graphDb_data_Access = graphDBdataAccess(graph)
        nodes_list, total_nodes = graphDb_data_Access.list_unconnected_nodes()
        end = time.time()
        elapsed_time = end - start
        json_obj = {'api_name':'get_unconnected_nodes_list','db_url':uri, 'userName':userName, 'database':database, 'logging_time': formatted_time(datetime.now(timezone.utc)), 'elapsed_api_time':f'{elapsed_time:.2f}','email':email}
        logger.log_struct(json_obj, "INFO")
        return create_api_response('Success',data=nodes_list,message=total_nodes)
    except Exception as e:
        job_status = "Failed"
        message="Unable to get the list of unconnected nodes"
        error_message = str(e)
        logging.exception(f'Exception in getting list of unconnected nodes:{error_message}')
        return create_api_response(job_status, message=message, error=error_message)
    finally:
        gc.collect()
        
@app.post("/delete_unconnected_nodes")
async def delete_orphan_nodes(uri=Form(), userName=Form(), password=Form(), database=Form(),unconnected_entities_list=Form(),email=Form()):
    try:
        start = time.time()
        graph = create_graph_database_connection(uri, userName, password, database)
        graphDb_data_Access = graphDBdataAccess(graph)
        result = graphDb_data_Access.delete_unconnected_nodes(unconnected_entities_list)
        end = time.time()
        elapsed_time = end - start
        json_obj = {'api_name':'delete_unconnected_nodes','db_url':uri, 'userName':userName, 'database':database,'unconnected_entities_list':unconnected_entities_list, 'logging_time': formatted_time(datetime.now(timezone.utc)), 'elapsed_api_time':f'{elapsed_time:.2f}','email':email}
        logger.log_struct(json_obj, "INFO")
        return create_api_response('Success',data=result,message="Unconnected entities delete successfully")
    except Exception as e:
        job_status = "Failed"
        message="Unable to delete the unconnected nodes"
        error_message = str(e)
        logging.exception(f'Exception in delete the unconnected nodes:{error_message}')
        return create_api_response(job_status, message=message, error=error_message)
    finally:
        gc.collect()
        
@app.post("/get_duplicate_nodes")
async def get_duplicate_nodes(uri=Form(), userName=Form(), password=Form(), database=Form(),email=Form()):
    try:
        start = time.time()
        graph = create_graph_database_connection(uri, userName, password, database)
        graphDb_data_Access = graphDBdataAccess(graph)
        nodes_list, total_nodes = graphDb_data_Access.get_duplicate_nodes_list()
        end = time.time()
        elapsed_time = end - start
        json_obj = {'api_name':'get_duplicate_nodes','db_url':uri,'userName':userName, 'database':database, 'logging_time': formatted_time(datetime.now(timezone.utc)), 'elapsed_api_time':f'{elapsed_time:.2f}','email':email}
        logger.log_struct(json_obj, "INFO")
        return create_api_response('Success',data=nodes_list, message=total_nodes)
    except Exception as e:
        job_status = "Failed"
        message="Unable to get the list of duplicate nodes"
        error_message = str(e)
        logging.exception(f'Exception in getting list of duplicate nodes:{error_message}')
        return create_api_response(job_status, message=message, error=error_message)
    finally:
        gc.collect()
        
@app.post("/merge_duplicate_nodes")
async def merge_duplicate_nodes(uri=Form(), userName=Form(), password=Form(), database=Form(),duplicate_nodes_list=Form(),email=Form()):
    try:
        start = time.time()
        graph = create_graph_database_connection(uri, userName, password, database)
        graphDb_data_Access = graphDBdataAccess(graph)
        result = graphDb_data_Access.merge_duplicate_nodes(duplicate_nodes_list)
        end = time.time()
        elapsed_time = end - start
        json_obj = {'api_name':'merge_duplicate_nodes','db_url':uri, 'userName':userName, 'database':database,
                            'duplicate_nodes_list':duplicate_nodes_list, 'logging_time': formatted_time(datetime.now(timezone.utc)), 'elapsed_api_time':f'{elapsed_time:.2f}','email':email}
        logger.log_struct(json_obj, "INFO")
        return create_api_response('Success',data=result,message="Duplicate entities merged successfully")
    except Exception as e:
        job_status = "Failed"
        message="Unable to merge the duplicate nodes"
        error_message = str(e)
        logging.exception(f'Exception in merge the duplicate nodes:{error_message}')
        return create_api_response(job_status, message=message, error=error_message)
    finally:
        gc.collect()
        
@app.post("/drop_create_vector_index")
async def drop_create_vector_index(uri=Form(), userName=Form(), password=Form(), database=Form(), isVectorIndexExist=Form(),email=Form()):
    try:
        start = time.time()
        graph = create_graph_database_connection(uri, userName, password, database)
        graphDb_data_Access = graphDBdataAccess(graph)
        result = graphDb_data_Access.drop_create_vector_index(isVectorIndexExist)
        end = time.time()
        elapsed_time = end - start
        json_obj = {'api_name':'drop_create_vector_index', 'db_url':uri, 'userName':userName, 'database':database,
                            'isVectorIndexExist':isVectorIndexExist, 'logging_time': formatted_time(datetime.now(timezone.utc)), 'elapsed_api_time':f'{elapsed_time:.2f}','email':email}
        logger.log_struct(json_obj, "INFO")
        return create_api_response('Success',message=result)
    except Exception as e:
        job_status = "Failed"
        message="Unable to drop and re-create vector index with correct dimesion as per application configuration"
        error_message = str(e)
        logging.exception(f'Exception into drop and re-create vector index with correct dimesion as per application configuration:{error_message}')
        return create_api_response(job_status, message=message, error=error_message)
    finally:
        gc.collect()
        
@app.post("/retry_processing")
async def retry_processing(uri=Form(), userName=Form(), password=Form(), database=Form(), file_name=Form(), retry_condition=Form(), email=Form()):
    try:
        start = time.time()
        graph = create_graph_database_connection(uri, userName, password, database)
        chunks =  graph.query(QUERY_TO_GET_CHUNKS, params={"filename":file_name})
        end = time.time()
        elapsed_time = end - start
        json_obj = {'api_name':'retry_processing', 'db_url':uri, 'userName':userName, 'database':database, 'file_name':file_name,'retry_condition':retry_condition,
                            'logging_time': formatted_time(datetime.now(timezone.utc)), 'elapsed_api_time':f'{elapsed_time:.2f}','email':email}
        logger.log_struct(json_obj, "INFO")
        if chunks[0]['text'] is None or chunks[0]['text']=="" or not chunks :
            return create_api_response('Success',message=f"Chunks are not created for the file{file_name}. Please upload again the file to re-process.",data=chunks)
        else:
            await asyncio.to_thread(set_status_retry, graph,file_name,retry_condition)
            return create_api_response('Success',message=f"Status set to Ready to Reprocess for filename : {file_name}")
    except Exception as e:
        job_status = "Failed"
        message="Unable to set status to Retry"
        error_message = str(e)
        logging.exception(f'{error_message}')
        return create_api_response(job_status, message=message, error=error_message)
    finally:
        gc.collect()    

@app.post('/metric')
async def calculate_metric(item:Item):
    item_dict=item.dict()
    print(item_dict)
    try:
        start = time.time()
        context_list = item_dict['context']
        answer_list = item_dict['answer']
        mode_list = item_dict['mode']

        result = await asyncio.to_thread(
            get_ragas_metrics, item_dict['question'], context_list, answer_list, item_dict['model']
        )
        if result is None or "error" in result:
            return create_api_response(
                'Failed',
                message='Failed to calculate evaluation metrics.',
                error=result.get("error", "Ragas evaluation returned null")
            )
        data = {mode: {metric: result[metric][i] for metric in result} for i, mode in enumerate(mode_list)}
        end = time.time()
        elapsed_time = end - start
        # json_obj = {'api_name':'metric', 'question':item_dict['question'], 'context':context_list, 'answer':item_dict['answer'], 'model':item_dict['model'],'mode':item_dict['mode'],
        #                     'logging_time': formatted_time(datetime.now(timezone.utc)), 'elapsed_api_time':f'{elapsed_time:.2f}'}
        # logger.log_struct(json_obj, "INFO")
        return create_api_response('Success', data=data)
    except Exception as e:
        logging.exception(f"Error while calculating evaluation metrics: {e}")
        return create_api_response(
            'Failed',
            message="Error while calculating evaluation metrics",
            error=str(e)
        )
    finally:
        gc.collect()
       

@app.post('/additional_metrics')
async def calculate_additional_metrics(question: str = "",
                                        context: list[str] = [],
                                        answer: list[str] = [],
                                        reference: str = "",
                                        model: str = "",
                                        mode: list[str] = [],
):
   try:
       context_list = [item.strip() for item in context]
       answer_list = [item.strip() for item in answer]
       mode_list = [item.strip() for item in mode]
       result = await get_additional_metrics(question, context_list,answer_list, reference, model)
       if result is None or "error" in result:
           return create_api_response(
               'Failed',
               message='Failed to calculate evaluation metrics.',
               error=result.get("error", "Ragas evaluation returned null")
           )
       data = {mode: {metric: result[i][metric] for metric in result[i]} for i, mode in enumerate(mode_list)}
       return create_api_response('Success', data=data)
   except Exception as e:
       logging.exception(f"Error while calculating evaluation metrics: {e}")
       return create_api_response(
           'Failed',
           message="Error while calculating evaluation metrics",
           error=str(e)
       )
   finally:
       gc.collect()

@app.post('/ragas_metrics')
async def rags_metrics(metric:Ragas_Item): 
   item_dict=metric.dict()  
   try:
       question = item_dict['question']
       context_list = item_dict['context']
    
       answer_list = item_dict['answer']
       mode_list = item_dict['mode']
       model = item_dict['model']
       if item_dict['reference'] :
           reference = item_dict['reference']
       
       print(reference,type(reference))
       if type(reference) is tuple:
           
           result = await ragas_metrics(question, context_list,answer_list, model)                
       else:
           
           result = await ragas_metrics(question, context_list,answer_list, model, reference)
            
       if result is None or "error" in result:
           return create_api_response(
               'Failed',
               message='Failed to calculate evaluation metrics.',
               error=result.get("error", "Ragas evaluation returned null")
           )

       data = {mode: {metric: result[i][metric] for metric in result[i]} for i, mode in enumerate(mode_list)}
       print(data)
       return create_api_response('Success', data=data)
        
   except Exception as e:
       logging.exception(f"Error while calculating evaluation metrics: {e}")
       return create_api_response(
           'Failed',
           message="Error while calculating evaluation metrics",
           error=str(e)
       )
   finally:
       gc.collect()

@app.post("/fetch_chunktext")
async def fetch_chunktext(
   uri: str = Form(),
   database: str = Form(),
   userName: str = Form(),
   password: str = Form(),
   document_name: str = Form(),
   page_no: int = Form(1),
   email=Form()
):
   try:
       start = time.time()
       result = await asyncio.to_thread(
           get_chunktext_results,
           uri=uri,
           username=userName,
           password=password,
           database=database,
           document_name=document_name,
           page_no=page_no
       )
       end = time.time()
       elapsed_time = end - start
       json_obj = {
           'api_name': 'fetch_chunktext',
           'db_url': uri,
           'userName': userName,
           'database': database,
           'document_name': document_name,
           'page_no': page_no,
           'logging_time': formatted_time(datetime.now(timezone.utc)),
           'elapsed_api_time': f'{elapsed_time:.2f}',
           'email': email
       }
       logger.log_struct(json_obj, "INFO")
       return create_api_response('Success', data=result, message=f"Total elapsed API time {elapsed_time:.2f}")
   except Exception as e:
       job_status = "Failed"
       message = "Unable to get chunk text response"
       error_message = str(e)
       logging.exception(f'Exception in fetch_chunktext: {error_message}')
       return create_api_response(job_status, message=message, error=error_message)
   finally:
       gc.collect()


@app.post("/backend_connection_configuration")
async def backend_connection_configuration():
    try:
        start = time.time()
        uri = os.getenv('NEO4J_URI')
        username= os.getenv('NEO4J_USERNAME')
        database= os.getenv('NEO4J_DATABASE')
        password= os.getenv('NEO4J_PASSWORD')
        gcs_file_cache = os.environ.get('GCS_FILE_CACHE')
        chunk_to_be_created = int(os.environ.get('CHUNKS_TO_BE_CREATED', '50'))
        if all([uri, username, database, password]):
            graph = Neo4jGraph()
            logging.info(f'login connection status of object: {graph}')
            if graph is not None:
                graph_connection = True        
                encoded_password = encode_password(password)
                graphDb_data_Access = graphDBdataAccess(graph)
                result = graphDb_data_Access.connection_check_and_get_vector_dimensions(database)
                result["graph_connection"] = graph_connection
                result["uri"] = uri
                result["user_name"] = username
                result["database"] = database
                result["password"] = encoded_password
                result['gcs_file_cache'] = gcs_file_cache
                result['chunk_to_be_created']= chunk_to_be_created
                end = time.time()
                elapsed_time = end - start
                result['api_name'] = 'backend_connection_configuration'
                result['elapsed_api_time'] = f'{elapsed_time:.2f}'
                logger.log_struct(result, "INFO")
                return create_api_response('Success',message=f"Backend connection successful",data=result)
        else:
            graph_connection = False
            return create_api_response('Success',message=f"Backend connection is not successful",data=graph_connection)
    except Exception as e:
        graph_connection = False
        job_status = "Failed"
        message="Unable to connect backend DB"
        error_message = str(e)
        logging.exception(f'{error_message}')
        return create_api_response(job_status, message=message, error=error_message.rstrip('.') + ', or fill from the login dialog.', data=graph_connection)
    finally:
        gc.collect()
<<<<<<< HEAD
        
=======
    
@app.post("/schema_visualization")
async def get_schema_visualization(uri=Form(), userName=Form(), password=Form(), database=Form()):
    try:
        start = time.time()
        result = await asyncio.to_thread(visualize_schema,
           uri=uri,
           userName=userName,
           password=password,
           database=database)
        if result:
            logging.info("Graph schema visualization query successful")
        end = time.time()
        elapsed_time = end - start
        logging.info(f'Schema result from DB: {result}')
        json_obj = {'api_name':'schema_visualization','db_url':uri, 'userName':userName, 'database':database, 'logging_time': formatted_time(datetime.now(timezone.utc)), 'elapsed_api_time':f'{elapsed_time:.2f}'}
        logger.log_struct(json_obj, "INFO")
        return create_api_response('Success', data=result,message=f"Total elapsed API time {elapsed_time:.2f}")
    except Exception as e:
        message="Unable to get schema visualization from neo4j database"
        error_message = str(e)
        logging.info(message)
        logging.exception(f'Exception:{error_message}')
        return create_api_response("Failed", message=message, error=error_message)
    finally:
        gc.collect()

>>>>>>> 6f3f8634
if __name__ == "__main__":
    uvicorn.run(app)<|MERGE_RESOLUTION|>--- conflicted
+++ resolved
@@ -36,11 +36,8 @@
 from starlette.responses import HTMLResponse, RedirectResponse,JSONResponse
 from starlette.requests import Request
 import secrets
-<<<<<<< HEAD
 from typing import Optional
 from src.ragas import ragas_metrics
-=======
->>>>>>> 6f3f8634
 
 logger = CustomLogger()
 CHUNK_DIR = os.path.join(os.path.dirname(__file__), "chunks")
@@ -1088,9 +1085,6 @@
         return create_api_response(job_status, message=message, error=error_message.rstrip('.') + ', or fill from the login dialog.', data=graph_connection)
     finally:
         gc.collect()
-<<<<<<< HEAD
-        
-=======
     
 @app.post("/schema_visualization")
 async def get_schema_visualization(uri=Form(), userName=Form(), password=Form(), database=Form()):
@@ -1118,6 +1112,5 @@
     finally:
         gc.collect()
 
->>>>>>> 6f3f8634
 if __name__ == "__main__":
     uvicorn.run(app)