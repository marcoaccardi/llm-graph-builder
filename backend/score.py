--- conflicted
+++ resolved
@@ -32,13 +32,10 @@
 from starlette.types import ASGIApp, Receive, Scope, Send
 from langchain_neo4j import Neo4jGraph
 from src.entities.source_node import sourceNode
-<<<<<<< HEAD
 from starlette.middleware.sessions import SessionMiddleware
 from starlette.responses import HTMLResponse, RedirectResponse,JSONResponse
 from starlette.requests import Request
 import secrets
-=======
->>>>>>> 28d45068
 
 logger = CustomLogger()
 CHUNK_DIR = os.path.join(os.path.dirname(__file__), "chunks")
@@ -83,10 +80,6 @@
         )
         await gzip_middleware(scope, receive, send)
 app = FastAPI()
-<<<<<<< HEAD
-
-=======
->>>>>>> 28d45068
 app.add_middleware(XContentTypeOptions)
 app.add_middleware(XFrame, Option={'X-Frame-Options': 'DENY'})
 app.add_middleware(CustomGZipMiddleware, minimum_size=1000, compresslevel=5,paths=["/sources_list","/url/scan","/extract","/chat_bot","/chunk_entities","/get_neighbours","/graph_query","/schema","/populate_graph_schema","/get_unconnected_nodes_list","/get_duplicate_nodes","/fetch_chunktext"])
@@ -164,21 +157,13 @@
         error_message = str(e)
         message = f" Unable to create source node for source type: {source_type} and source: {source}"
         # Set the status "Success" becuase we are treating these error already handled by application as like custom errors.
-<<<<<<< HEAD
         json_obj = {'error_message':error_message, 'status':'Success','db_url':uri, 'userName':userName, 'database':database,'success_count':1, 'source_type': source_type, 'source_url':source_url, 'wiki_query':wiki_query, 'logging_time': formatted_time(datetime.now(timezone.utc)),'email':email}
-=======
-        json_obj = {'error_message':error_message, 'status':'Success','db_url':uri, 'userName':userName, 'database':database,'success_count':1, 'source_type': source_type, 'source_url':source_url, 'wiki_query':wiki_query, 'logging_time': formatted_time(datetime.now(timezone.utc))}
->>>>>>> 28d45068
         logger.log_struct(json_obj, "INFO")
         return create_api_response('Failed',message=message + error_message[:80],error=error_message,file_source=source_type)
     except Exception as e:
         error_message = str(e)
         message = f" Unable to create source node for source type: {source_type} and source: {source}"
-<<<<<<< HEAD
         json_obj = {'error_message':error_message, 'status':'Failed','db_url':uri, 'userName':userName, 'database':database,'failed_count':1, 'source_type': source_type, 'source_url':source_url, 'wiki_query':wiki_query, 'logging_time': formatted_time(datetime.now(timezone.utc)),'email':email}
-=======
-        json_obj = {'error_message':error_message, 'status':'Failed','db_url':uri, 'userName':userName, 'database':database,'failed_count':1, 'source_type': source_type, 'source_url':source_url, 'wiki_query':wiki_query, 'logging_time': formatted_time(datetime.now(timezone.utc))}
->>>>>>> 28d45068
         logger.log_struct(json_obj, "ERROR")
         logging.exception(f'Exception Stack trace:')
         return create_api_response('Failed',message=message + error_message[:80],error=error_message,file_source=source_type)
@@ -207,12 +192,8 @@
     language=Form(None),
     access_token=Form(None),
     retry_condition=Form(None),
-<<<<<<< HEAD
     additional_instructions=Form(None),
     email=Form()
-=======
-    additional_instructions=Form(None)
->>>>>>> 28d45068
 ):
     """
     Calls 'extract_graph_from_file' in a new thread to create Neo4jGraph from a
@@ -234,11 +215,6 @@
         graphDb_data_Access = graphDBdataAccess(graph)
         merged_file_path = os.path.join(MERGED_DIR,file_name)
         if source_type == 'local file':
-<<<<<<< HEAD
-=======
-            merged_file_path = os.path.join(MERGED_DIR,file_name)
-            logging.info(f'File path:{merged_file_path}')
->>>>>>> 28d45068
             uri_latency, result = await extract_graph_from_file_local_file(uri, userName, password, database, model, merged_file_path, file_name, allowedNodes, allowedRelationship, retry_condition, additional_instructions)
 
         elif source_type == 's3 bucket' and source_url:
@@ -303,11 +279,7 @@
         node_detail = graphDb_data_Access.get_current_status_document_node(file_name)
         # Set the status "Completed" in logging becuase we are treating these error already handled by application as like custom errors.
         json_obj = {'api_name':'extract','message':error_message,'file_created_at':node_detail[0]['created_time'],'error_message':error_message, 'file_name': file_name,'status':'Completed',
-<<<<<<< HEAD
                     'db_url':uri, 'userName':userName, 'database':database,'success_count':1, 'source_type': source_type, 'source_url':source_url, 'wiki_query':wiki_query, 'logging_time': formatted_time(datetime.now(timezone.utc)),'email':email}
-=======
-                    'db_url':uri, 'userName':userName, 'database':database,'success_count':1, 'source_type': source_type, 'source_url':source_url, 'wiki_query':wiki_query, 'logging_time': formatted_time(datetime.now(timezone.utc))}
->>>>>>> 28d45068
         logger.log_struct(json_obj, "INFO")
         return create_api_response("Failed", message = error_message, error=error_message, file_name=file_name)
     except Exception as e:
@@ -318,11 +290,7 @@
         node_detail = graphDb_data_Access.get_current_status_document_node(file_name)
         
         json_obj = {'api_name':'extract','message':message,'file_created_at':node_detail[0]['created_time'],'error_message':error_message, 'file_name': file_name,'status':'Failed',
-<<<<<<< HEAD
                     'db_url':uri, 'userName':userName, 'database':database,'failed_count':1, 'source_type': source_type, 'source_url':source_url, 'wiki_query':wiki_query, 'logging_time': formatted_time(datetime.now(timezone.utc)),'email':email}
-=======
-                    'db_url':uri, 'userName':userName, 'database':database,'failed_count':1, 'source_type': source_type, 'source_url':source_url, 'wiki_query':wiki_query, 'logging_time': formatted_time(datetime.now(timezone.utc))}
->>>>>>> 28d45068
         logger.log_struct(json_obj, "ERROR")
         return create_api_response('Failed', message=message + error_message[:100], error=error_message, file_name = file_name)
     finally:
@@ -384,9 +352,6 @@
             await asyncio.to_thread(create_communities, uri, userName, password, database)  
             
             logging.info(f'created communities')
-<<<<<<< HEAD
-
-
         graph = create_graph_database_connection(uri, userName, password, database)   
         graphDb_data_Access = graphDBdataAccess(graph)
         document_name = ""
@@ -398,20 +363,6 @@
         end = time.time()
         elapsed_time = end - start
         json_obj = {'api_name': api_name, 'db_url': uri, 'userName':userName, 'database':database, 'logging_time': formatted_time(datetime.now(timezone.utc)), 'elapsed_api_time':f'{elapsed_time:.2f}','email':email}
-=======
-            graph = create_graph_database_connection(uri, userName, password, database)   
-            graphDb_data_Access = graphDBdataAccess(graph)
-            document_name = ""
-            count_response = graphDb_data_Access.update_node_relationship_count(document_name)
-            if count_response:
-                count_response = [{"filename": filename, **counts} for filename, counts in count_response.items()]
-                logging.info(f'Updated source node with community related counts')
-        
-        
-        end = time.time()
-        elapsed_time = end - start
-        json_obj = {'api_name': api_name, 'db_url': uri, 'userName':userName, 'database':database, 'logging_time': formatted_time(datetime.now(timezone.utc)), 'elapsed_api_time':f'{elapsed_time:.2f}'}
->>>>>>> 28d45068
         logger.log_struct(json_obj)
         return create_api_response('Success', data=count_response, message='All tasks completed successfully')
     
@@ -560,11 +511,7 @@
         chunk_to_be_created = int(os.environ.get('CHUNKS_TO_BE_CREATED', '50'))
         end = time.time()
         elapsed_time = end - start
-<<<<<<< HEAD
         json_obj = {'api_name':'connect','db_url':uri, 'userName':userName, 'database':database, 'count':1, 'logging_time': formatted_time(datetime.now(timezone.utc)), 'elapsed_api_time':f'{elapsed_time:.2f}','email':email}
-=======
-        json_obj = {'api_name':'connect','db_url':uri, 'userName':userName, 'database':database, 'count':1, 'logging_time': formatted_time(datetime.now(timezone.utc)), 'elapsed_api_time':f'{elapsed_time:.2f}'}
->>>>>>> 28d45068
         logger.log_struct(json_obj, "INFO")
         result['elapsed_api_time'] = f'{elapsed_time:.2f}'
         result['gcs_file_cache'] = gcs_file_cache
@@ -1059,10 +1006,7 @@
                 result["database"] = database
                 result["password"] = encoded_password
                 result['gcs_file_cache'] = gcs_file_cache
-<<<<<<< HEAD
                 result['chunk_to_be_created']= chunk_to_be_created
-=======
->>>>>>> 28d45068
                 end = time.time()
                 elapsed_time = end - start
                 result['api_name'] = 'backend_connection_configuration'
