--- conflicted
+++ resolved
@@ -10,13 +10,7 @@
 import re
 import os
 from pathlib import Path
-<<<<<<< HEAD
-# from neo4j.debug import watch
-=======
-from neo4j.debug import watch
->>>>>>> 6fa7f113
 
-#watch("neo4j")
 
 def check_url_source(source_type, yt_url:str=None, queries_list:List[str]=None):
     try:
@@ -66,11 +60,8 @@
   return lst_chunk_chunkId_document  
                  
 def create_graph_database_connection(uri, userName, password, database):
-<<<<<<< HEAD
-  graph = Neo4jGraph(url=uri, database=database, username=userName, password=password, refresh_schema=False, sanitize=True)
-=======
+
   graph = Neo4jGraph(url=uri, database=database, username=userName, password=password)
->>>>>>> 6fa7f113
   #driver_config={'user_agent':os.environ.get('NEO4J_USER_AGENT')}
   return graph
 
