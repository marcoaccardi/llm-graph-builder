import logging
from src.document_sources.youtube import create_youtube_url
from langchain_community.embeddings.sentence_transformer import SentenceTransformerEmbeddings
from langchain_google_vertexai import VertexAIEmbeddings
from langchain_openai import OpenAIEmbeddings
from langchain.docstore.document import Document
from langchain_community.graphs import Neo4jGraph
from langchain_community.graphs.graph_document import GraphDocument
from typing import List
import re
import os
from pathlib import Path

def check_url_source(source_type, yt_url:str=None, queries_list:List[str]=None):
    try:
      logging.info(f"incoming URL: {yt_url}")
      if source_type == 'youtube':
        if re.match('(?:https?:\/\/)?(?:www\.)?youtu\.?be(?:\.com)?\/?.*(?:watch|embed)?(?:.*v=|v\/|\/)([\w\-_]+)\&?',yt_url.strip()):
          youtube_url = create_youtube_url(yt_url.strip())
          logging.info(youtube_url)
          return youtube_url
        else:
          raise Exception('Incoming URL is not youtube URL')
      
      elif  source_type == 'Wikipedia':
        wiki_query_ids=[]
        wikipedia_url_regex = r'^https?://(?:en\.wikipedia\.org/wiki/)?([A-Za-z0-9_\-]+)$'
        for wiki_url in queries_list:
          match = re.match(wikipedia_url_regex, wiki_url.strip())
          if match:
            wiki_query_ids.append(match.group(1))
          else :  
             wiki_query_ids.append(wiki_url.strip())
        logging.info(f"wikipedia query ids = {wiki_query_ids}")     
        return wiki_query_ids     
    except Exception as e:
      logging.error(f"Error in recognize URL: {e}")
      raise Exception(e)

def get_combined_chunks(chunkId_chunkDoc_list):
    chunks_to_combine = int(os.environ.get('NUMBER_OF_CHUNKS_TO_COMBINE'))
    logging.info(f"Combining {chunks_to_combine} chunks before sending request to LLM")
    combined_chunk_document_list=[]
    combined_chunks_page_content = ["".join(document['chunk_doc'].page_content for document in chunkId_chunkDoc_list[i:i+chunks_to_combine]) for i in range(0, len(chunkId_chunkDoc_list),chunks_to_combine)]
    combined_chunks_ids = [[document['chunk_id'] for document in chunkId_chunkDoc_list[i:i+chunks_to_combine]] for i in range(0, len(chunkId_chunkDoc_list),chunks_to_combine)]
    
    for i in range(len(combined_chunks_page_content)):
         combined_chunk_document_list.append(Document(page_content=combined_chunks_page_content[i], metadata={"combined_chunk_ids":combined_chunks_ids[i]}))
    return combined_chunk_document_list


def get_chunk_and_graphDocument(graph_document_list, chunkId_chunkDoc_list):
  logging.info("creating list of chunks and graph documents in get_chunk_and_graphDocument func")
  lst_chunk_chunkId_document=[]
  for graph_document in graph_document_list:            
          for chunk_id in graph_document.source.metadata['combined_chunk_ids'] :
            lst_chunk_chunkId_document.append({'graph_doc':graph_document,'chunk_id':chunk_id})
                  
  return lst_chunk_chunkId_document  
                 
def create_graph_database_connection(uri, userName, password, database):
  graph = Neo4jGraph(url=uri, database=database, username=userName, password=password)
  return graph


def load_embedding_model(embedding_model_name: str):
    if embedding_model_name == "openai":
        embeddings = OpenAIEmbeddings()
        dimension = 1536
        logging.info(f"Embedding: Using OpenAI Embeddings , Dimension:{dimension}")
    elif embedding_model_name == "vertexai":        
        embeddings = VertexAIEmbeddings(
            model="textembedding-gecko@003"
        )
        dimension = 768
        logging.info(f"Embedding: Using Vertex AI Embeddings , Dimension:{dimension}")
    else:
        embeddings = SentenceTransformerEmbeddings(
            model_name="all-MiniLM-L6-v2"#, cache_folder="/embedding_model"
        )
        dimension = 384
        logging.info(f"Embedding: Using SentenceTransformer , Dimension:{dimension}")
    return embeddings, dimension

def save_graphDocuments_in_neo4j(graph:Neo4jGraph, graph_document_list:List[GraphDocument]):
  # graph.add_graph_documents(graph_document_list, baseEntityLabel=True)
  graph.add_graph_documents(graph_document_list)
<<<<<<< HEAD

def delete_uploaded_local_file(merged_file_path, file_name):
  file_path = Path(merged_file_path)
  if file_path.exists():
    file_path.unlink()
    logging.info(f'file {file_name} deleted successfully')
=======
                 
>>>>>>> 61240993
<|MERGE_RESOLUTION|>--- conflicted
+++ resolved
@@ -85,13 +85,9 @@
 def save_graphDocuments_in_neo4j(graph:Neo4jGraph, graph_document_list:List[GraphDocument]):
   # graph.add_graph_documents(graph_document_list, baseEntityLabel=True)
   graph.add_graph_documents(graph_document_list)
-<<<<<<< HEAD
 
 def delete_uploaded_local_file(merged_file_path, file_name):
   file_path = Path(merged_file_path)
   if file_path.exists():
     file_path.unlink()
-    logging.info(f'file {file_name} deleted successfully')
-=======
-                 
->>>>>>> 61240993
+    logging.info(f'file {file_name} deleted successfully')