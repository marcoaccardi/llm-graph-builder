import logging
import os
from langchain_neo4j import Neo4jGraph
from src.shared.common_fn import create_gcs_bucket_folder_name_hashed, delete_uploaded_local_file, load_embedding_model
from src.document_sources.gcs_bucket import delete_file_from_gcs
from src.shared.constants import BUCKET_UPLOAD,NODEREL_COUNT_QUERY_WITH_COMMUNITY, NODEREL_COUNT_QUERY_WITHOUT_COMMUNITY
from src.entities.source_node import sourceNode
from src.communities import MAX_COMMUNITY_LEVELS
import json
from dotenv import load_dotenv

load_dotenv()

class graphDBdataAccess:

    def __init__(self, graph: Neo4jGraph):
        self.graph = graph

    def update_exception_db(self, file_name, exp_msg, retry_condition):
        try:
            job_status = "Failed"
            result = self.get_current_status_document_node(file_name)
            is_cancelled_status = result[0]['is_cancelled']
            if bool(is_cancelled_status) == True:
                job_status = 'Cancelled'
            if retry_condition is not None: 
                retry_condition = None
                self.graph.query("""MERGE(d:Document {fileName :$fName}) SET d.status = $status, d.errorMessage = $error_msg, d.retry_condition = $retry_condition""",
                            {"fName":file_name, "status":job_status, "error_msg":exp_msg, "retry_condition":retry_condition})
            else :    
                self.graph.query("""MERGE(d:Document {fileName :$fName}) SET d.status = $status, d.errorMessage = $error_msg""",
                            {"fName":file_name, "status":job_status, "error_msg":exp_msg})
        except Exception as e:
            error_message = str(e)
            logging.error(f"Error in updating document node status as failed: {error_message}")
            raise Exception(error_message)
        
    def create_source_node(self, obj_source_node:sourceNode):
        try:
            job_status = "New"
            logging.info("creating source node if does not exist")
            self.graph.query("""MERGE(d:Document {fileName :$fn}) SET d.fileSize = $fs, d.fileType = $ft ,
                            d.status = $st, d.url = $url, d.awsAccessKeyId = $awsacc_key_id, 
                            d.fileSource = $f_source, d.createdAt = $c_at, d.updatedAt = $u_at, 
                            d.processingTime = $pt, d.errorMessage = $e_message, d.nodeCount= $n_count, 
                            d.relationshipCount = $r_count, d.model= $model, d.gcsBucket=$gcs_bucket, 
                            d.gcsBucketFolder= $gcs_bucket_folder, d.language= $language,d.gcsProjectId= $gcs_project_id,
                            d.is_cancelled=False, d.total_chunks=0, d.processed_chunk=0,
                            d.access_token=$access_token,
                            d.chunkNodeCount=$chunkNodeCount,d.chunkRelCount=$chunkRelCount,
                            d.entityNodeCount=$entityNodeCount,d.entityEntityRelCount=$entityEntityRelCount,
                            d.communityNodeCount=$communityNodeCount,d.communityRelCount=$communityRelCount""",
                            {"fn":obj_source_node.file_name, "fs":obj_source_node.file_size, "ft":obj_source_node.file_type, "st":job_status, 
                            "url":obj_source_node.url,
                            "awsacc_key_id":obj_source_node.awsAccessKeyId, "f_source":obj_source_node.file_source, "c_at":obj_source_node.created_at,
                            "u_at":obj_source_node.created_at, "pt":0, "e_message":'', "n_count":0, "r_count":0, "model":obj_source_node.model,
                            "gcs_bucket": obj_source_node.gcsBucket, "gcs_bucket_folder": obj_source_node.gcsBucketFolder, 
                            "language":obj_source_node.language, "gcs_project_id":obj_source_node.gcsProjectId,
                            "access_token":obj_source_node.access_token,
                            "chunkNodeCount":obj_source_node.chunkNodeCount,
                            "chunkRelCount":obj_source_node.chunkRelCount,
                            "entityNodeCount":obj_source_node.entityNodeCount,
                            "entityEntityRelCount":obj_source_node.entityEntityRelCount,
                            "communityNodeCount":obj_source_node.communityNodeCount,
                            "communityRelCount":obj_source_node.communityRelCount
                            })
        except Exception as e:
            error_message = str(e)
            logging.info(f"error_message = {error_message}")
            self.update_exception_db(self, obj_source_node.file_name, error_message)
            raise Exception(error_message)
        
    def update_source_node(self, obj_source_node:sourceNode):
        try:

            params = {}
            if obj_source_node.file_name is not None and obj_source_node.file_name != '':
                params['fileName'] = obj_source_node.file_name

            if obj_source_node.status is not None and obj_source_node.status != '':
                params['status'] = obj_source_node.status

            if obj_source_node.created_at is not None:
                params['createdAt'] = obj_source_node.created_at

            if obj_source_node.updated_at is not None:
                params['updatedAt'] = obj_source_node.updated_at

            if obj_source_node.processing_time is not None and obj_source_node.processing_time != 0:
                params['processingTime'] = round(obj_source_node.processing_time.total_seconds(),2)

            if obj_source_node.node_count is not None :
                params['nodeCount'] = obj_source_node.node_count

            if obj_source_node.relationship_count is not None :
                params['relationshipCount'] = obj_source_node.relationship_count

            if obj_source_node.model is not None and obj_source_node.model != '':
                params['model'] = obj_source_node.model

            if obj_source_node.total_chunks is not None and obj_source_node.total_chunks != 0:
                params['total_chunks'] = obj_source_node.total_chunks

            if obj_source_node.is_cancelled is not None:
                params['is_cancelled'] = obj_source_node.is_cancelled

            if obj_source_node.processed_chunk is not None :
                params['processed_chunk'] = obj_source_node.processed_chunk
            
            if obj_source_node.retry_condition is not None :
                params['retry_condition'] = obj_source_node.retry_condition    

            param= {"props":params}
            
            logging.info(f'Base Param value 1 : {param}')
            query = "MERGE(d:Document {fileName :$props.fileName}) SET d += $props"
            logging.info("Update source node properties")
            self.graph.query(query,param)
        except Exception as e:
            error_message = str(e)
            self.update_exception_db(self,self.file_name,error_message)
            raise Exception(error_message)
    
    def get_source_list(self):
        """
        Args:
            uri: URI of the graph to extract
            db_name: db_name is database name to connect to graph db
            userName: Username to use for graph creation ( if None will use username from config file )
            password: Password to use for graph creation ( if None will use password from config file )
            file: File object containing the PDF file to be used
            model: Type of model to use ('Diffbot'or'OpenAI GPT')
        Returns:
        Returns a list of sources that are in the database by querying the graph and
        sorting the list by the last updated date. 
        """
        logging.info("Get existing files list from graph")
        query = "MATCH(d:Document) WHERE d.fileName IS NOT NULL RETURN d ORDER BY d.updatedAt DESC"
        result = self.graph.query(query)
        list_of_json_objects = [entry['d'] for entry in result]
        return list_of_json_objects
        
    def update_KNN_graph(self):
        """
        Update the graph node with SIMILAR relationship where embedding scrore match
        """
        index = self.graph.query("""show indexes yield * where type = 'VECTOR' and name = 'vector'""")
        # logging.info(f'show index vector: {index}')
        knn_min_score = os.environ.get('KNN_MIN_SCORE')
        if len(index) > 0:
            logging.info('update KNN graph')
            self.graph.query("""MATCH (c:Chunk)
                                    WHERE c.embedding IS NOT NULL AND count { (c)-[:SIMILAR]-() } < 5
                                    CALL db.index.vector.queryNodes('vector', 6, c.embedding) yield node, score
                                    WHERE node <> c and score >= $score MERGE (c)-[rel:SIMILAR]-(node) SET rel.score = score
                                """,
                                {"score":float(knn_min_score)}
                                )
        else:
            logging.info("Vector index does not exist, So KNN graph not update")

    def check_account_access(self, database):
        try:
            query_dbms_componenet = "call dbms.components() yield edition"
            result_dbms_componenet = self.graph.query(query_dbms_componenet)

            if  result_dbms_componenet[0]["edition"] == "enterprise":
                query = """
                SHOW USER PRIVILEGES 
                YIELD * 
                WHERE graph = $database AND action IN ['read'] 
                RETURN COUNT(*) AS readAccessCount
                """
            
                logging.info(f"Checking access for database: {database}")

                result = self.graph.query(query, params={"database": database})
                read_access_count = result[0]["readAccessCount"] if result else 0

                logging.info(f"Read access count: {read_access_count}")

                if read_access_count > 0:
                    logging.info("The account has read access.")
                    return False
                else:
                    logging.info("The account has write access.")
                    return True
            else:
                #Community version have no roles to execute admin command, so assuming write access as TRUE
                logging.info("The account has write access.")
                return True

        except Exception as e:
            logging.error(f"Error checking account access: {e}")
            return False

    def check_gds_version(self):
        try:
            gds_procedure_count = """
            SHOW PROCEDURES
            YIELD name
            WHERE name STARTS WITH "gds."
            RETURN COUNT(*) AS totalGdsProcedures
            """
            result = self.graph.query(gds_procedure_count)
            total_gds_procedures = result[0]['totalGdsProcedures'] if result else 0

            if total_gds_procedures > 0:
                logging.info("GDS is available in the database.")
                return True
            else:
                logging.info("GDS is not available in the database.")
                return False
        except Exception as e:
            logging.error(f"An error occurred while checking GDS version: {e}")
            return False
            
    def connection_check_and_get_vector_dimensions(self,database):
        """
        Get the vector index dimension from database and application configuration and DB connection status
        
        Args:
            uri: URI of the graph to extract
            userName: Username to use for graph creation ( if None will use username from config file )
            password: Password to use for graph creation ( if None will use password from config file )
            db_name: db_name is database name to connect to graph db
        Returns:
        Returns a status of connection from NEO4j is success or failure
        """
        
        db_vector_dimension = self.graph.query("""SHOW INDEXES YIELD *
                                    WHERE type = 'VECTOR' AND name = 'vector'
                                    RETURN options.indexConfig['vector.dimensions'] AS vector_dimensions
                                """)
        
        result_chunks = self.graph.query("""match (c:Chunk) return size(c.embedding) as embeddingSize, count(*) as chunks, 
                                                    count(c.embedding) as hasEmbedding
                                """)
        
        embedding_model = os.getenv('EMBEDDING_MODEL')
        embeddings, application_dimension = load_embedding_model(embedding_model)
        logging.info(f'embedding model:{embeddings} and dimesion:{application_dimension}')

        gds_status = self.check_gds_version()
        write_access = self.check_account_access(database=database)
        
        if self.graph:
            if len(db_vector_dimension) > 0:
                return {'db_vector_dimension': db_vector_dimension[0]['vector_dimensions'], 'application_dimension':application_dimension, 'message':"Connection Successful","gds_status":gds_status,"write_access":write_access}
            else:
                if len(db_vector_dimension) == 0 and len(result_chunks) == 0:
                    logging.info("Chunks and vector index does not exists in database")
                    return {'db_vector_dimension': 0, 'application_dimension':application_dimension, 'message':"Connection Successful","chunks_exists":False,"gds_status":gds_status,"write_access":write_access}
                elif len(db_vector_dimension) == 0 and result_chunks[0]['hasEmbedding']==0 and result_chunks[0]['chunks'] > 0:
                    return {'db_vector_dimension': 0, 'application_dimension':application_dimension, 'message':"Connection Successful","chunks_exists":True,"gds_status":gds_status,"write_access":write_access}
                else:
                    return {'message':"Connection Successful","gds_status": gds_status,"write_access":write_access}

    def execute_query(self, query, param=None):
        return self.graph.query(query, param)

    def get_current_status_document_node(self, file_name):
        query = """
                MATCH(d:Document {fileName : $file_name}) RETURN d.status AS Status , d.processingTime AS processingTime, 
                d.nodeCount AS nodeCount, d.model as model, d.relationshipCount as relationshipCount,
                d.total_chunks AS total_chunks , d.fileSize as fileSize, 
                d.is_cancelled as is_cancelled, d.processed_chunk as processed_chunk, d.fileSource as fileSource,
                d.chunkNodeCount AS chunkNodeCount,
                d.chunkRelCount AS chunkRelCount,
                d.entityNodeCount AS entityNodeCount,
                d.entityEntityRelCount AS entityEntityRelCount,
                d.communityNodeCount AS communityNodeCount,
                d.communityRelCount AS communityRelCount,
                d.createdAt AS created_time
                """
        param = {"file_name" : file_name}
        return self.execute_query(query, param)
    
    def delete_file_from_graph(self, filenames, source_types, deleteEntities:str, merged_dir:str, uri):
        
        filename_list= list(map(str.strip, json.loads(filenames)))
        source_types_list= list(map(str.strip, json.loads(source_types)))
        gcs_file_cache = os.environ.get('GCS_FILE_CACHE')
        
        for (file_name,source_type) in zip(filename_list, source_types_list):
            merged_file_path = os.path.join(merged_dir, file_name)
            if source_type == 'local file' and gcs_file_cache == 'True':
                folder_name = create_gcs_bucket_folder_name_hashed(uri, file_name)
                delete_file_from_gcs(BUCKET_UPLOAD,folder_name,file_name)
            else:
                logging.info(f'Deleted File Path: {merged_file_path} and Deleted File Name : {file_name}')
                delete_uploaded_local_file(merged_file_path,file_name)
                
        query_to_delete_document="""
            MATCH (d:Document)
            WHERE d.fileName IN $filename_list AND coalesce(d.fileSource, "None") IN $source_types_list
            WITH COLLECT(d) AS documents
            CALL (documents) {
            UNWIND documents AS d
            optional match (d)<-[:PART_OF]-(c:Chunk) 
            detach delete c, d
            } IN TRANSACTIONS OF 1 ROWS
            """
        query_to_delete_document_and_entities = """
            MATCH (d:Document)
            WHERE d.fileName IN $filename_list AND coalesce(d.fileSource, "None") IN $source_types_list
            WITH COLLECT(d) AS documents
            CALL (documents) {
            UNWIND documents AS d
            OPTIONAL MATCH (d)<-[:PART_OF]-(c:Chunk)
            OPTIONAL MATCH (c:Chunk)-[:HAS_ENTITY]->(e)
            WITH d, c, e, documents
            WHERE NOT EXISTS {
                MATCH (e)<-[:HAS_ENTITY]-(c2)-[:PART_OF]->(d2:Document)
                WHERE NOT d2 IN documents
                }
            WITH d, COLLECT(c) AS chunks, COLLECT(e) AS entities
            FOREACH (chunk IN chunks | DETACH DELETE chunk)
            FOREACH (entity IN entities | DETACH DELETE entity)
            DETACH DELETE d
            } IN TRANSACTIONS OF 1 ROWS
            """
        query_to_delete_communities = """
            MATCH (c:`__Community__`)
            WHERE c.level = 0 AND NOT EXISTS { ()-[:IN_COMMUNITY]->(c) }
            DETACH DELETE c
            WITH 1 AS dummy
            UNWIND range(1, $max_level)  AS level
            CALL (level) {
                MATCH (c:`__Community__`)
                WHERE c.level = level AND NOT EXISTS { ()-[:PARENT_COMMUNITY]->(c) }
                DETACH DELETE c
                }
        """   
        param = {"filename_list" : filename_list, "source_types_list": source_types_list}
        community_param = {"max_level":MAX_COMMUNITY_LEVELS}
        if deleteEntities == "true":
            result = self.execute_query(query_to_delete_document_and_entities, param)
            _ = self.execute_query(query_to_delete_communities,community_param)
            logging.info(f"Deleting {len(filename_list)} documents = '{filename_list}' from '{source_types_list}' from database")
        else :
            result = self.execute_query(query_to_delete_document, param)    
            logging.info(f"Deleting {len(filename_list)} documents = '{filename_list}' from '{source_types_list}' with their entities from database")
        return len(filename_list)
    
    def list_unconnected_nodes(self):
        query = """
        MATCH (e:!Chunk&!Document&!`__Community__`) 
        WHERE NOT exists { (e)--(:!Chunk&!Document&!`__Community__`) }
        OPTIONAL MATCH (doc:Document)<-[:PART_OF]-(c:Chunk)-[:HAS_ENTITY]->(e)
        RETURN 
        e {
            .*,
            embedding: null,
            elementId: elementId(e),
            labels: CASE 
            WHEN size(labels(e)) > 1 THEN 
                apoc.coll.removeAll(labels(e), ["__Entity__"])
            ELSE 
                ["Entity"]
            END
        } AS e, 
        collect(distinct doc.fileName) AS documents, 
        count(distinct c) AS chunkConnections
        ORDER BY e.id ASC
        LIMIT 100
        """
        query_total_nodes = """
        MATCH (e:!Chunk&!Document&!`__Community__`) 
        WHERE NOT exists { (e)--(:!Chunk&!Document&!`__Community__`) }
        RETURN count(*) as total
        """
        nodes_list = self.execute_query(query)
        total_nodes = self.execute_query(query_total_nodes)
        return nodes_list, total_nodes[0]
    
    def delete_unconnected_nodes(self,unconnected_entities_list):
        entities_list = list(map(str.strip, json.loads(unconnected_entities_list)))
        query = """
        MATCH (e) WHERE elementId(e) IN $elementIds
        DETACH DELETE e
        """
        param = {"elementIds":entities_list}
        return self.execute_query(query,param)
    
    def get_duplicate_nodes_list(self):
        score_value = float(os.environ.get('DUPLICATE_SCORE_VALUE'))
        text_distance = int(os.environ.get('DUPLICATE_TEXT_DISTANCE'))
        query_duplicate_nodes = """
                MATCH (n:!Chunk&!Session&!Document&!`__Community__`) with n 
                WHERE n.embedding is not null and n.id is not null // and size(toString(n.id)) > 3
                WITH n ORDER BY count {{ (n)--() }} DESC, size(toString(n.id)) DESC // updated
                WITH collect(n) as nodes
                UNWIND nodes as n
                WITH n, [other in nodes 
                // only one pair, same labels e.g. Person with Person
                WHERE elementId(n) < elementId(other) and labels(n) = labels(other)
                // at least embedding similarity of X
                AND 
                (
                // either contains each other as substrings or has a text edit distinct of less than 3
                (size(toString(other.id)) > 2 AND toLower(n.id) CONTAINS toLower(other.id)) OR 
                (size(toString(n.id)) > 2 AND toLower(other.id) CONTAINS toLower(n.id))
                OR (size(toString(n.id))>5 AND apoc.text.distance(toLower(n.id), toLower(other.id)) < $duplicate_text_distance)
                OR
                vector.similarity.cosine(other.embedding, n.embedding) > $duplicate_score_value
                )] as similar
                WHERE size(similar) > 0 
                // remove duplicate subsets
                with collect([n]+similar) as all
                CALL {{ with all
                    unwind all as nodes
                    with nodes, all
                    // skip current entry if it's smaller and a subset of any other entry
                    where none(other in all where other <> nodes and size(other) > size(nodes) and size(apoc.coll.subtract(nodes, other))=0)
                    return head(nodes) as n, tail(nodes) as similar
                }}
                OPTIONAL MATCH (doc:Document)<-[:PART_OF]-(c:Chunk)-[:HAS_ENTITY]->(n)
                {return_statement}
                """
        return_query_duplicate_nodes = """
                RETURN n {.*, embedding:null, elementId:elementId(n), labels:labels(n)} as e, 
                [s in similar | s {.id, .description, labels:labels(s), elementId: elementId(s)}] as similar,
                collect(distinct doc.fileName) as documents, count(distinct c) as chunkConnections
                ORDER BY e.id ASC
                LIMIT 100
                """
        total_duplicate_nodes = "RETURN COUNT(DISTINCT(n)) as total"
        
        param = {"duplicate_score_value": score_value, "duplicate_text_distance" : text_distance}
        
        nodes_list = self.execute_query(query_duplicate_nodes.format(return_statement=return_query_duplicate_nodes),param=param)
        total_nodes = self.execute_query(query_duplicate_nodes.format(return_statement=total_duplicate_nodes),param=param)
        return nodes_list, total_nodes[0]
    
    def merge_duplicate_nodes(self,duplicate_nodes_list):
        nodes_list = json.loads(duplicate_nodes_list)
        logging.info(f'Nodes list to merge {nodes_list}')
        query = """
        UNWIND $rows AS row
        CALL { with row
        MATCH (first) WHERE elementId(first) = row.firstElementId
        MATCH (rest) WHERE elementId(rest) IN row.similarElementIds
        WITH first, collect (rest) as rest
        WITH [first] + rest as nodes
        CALL apoc.refactor.mergeNodes(nodes, 
        {properties:"discard",mergeRels:true, produceSelfRel:false, preserveExistingSelfRels:false, singleElementAsArray:true}) 
        YIELD node
        RETURN size(nodes) as mergedCount
        }
        RETURN sum(mergedCount) as totalMerged
        """
        param = {"rows":nodes_list}
        return self.execute_query(query,param)
    
    def drop_create_vector_index(self, isVectorIndexExist):
        """
        drop and create the vector index when vector index dimesion are different.
        """
        embedding_model = os.getenv('EMBEDDING_MODEL')
        embeddings, dimension = load_embedding_model(embedding_model)
        
        if isVectorIndexExist == 'true':
            self.graph.query("""drop index vector""")
        # self.graph.query("""drop index vector""")
        self.graph.query("""CREATE VECTOR INDEX `vector` if not exists for (c:Chunk) on (c.embedding)
                            OPTIONS {indexConfig: {
                            `vector.dimensions`: $dimensions,
                            `vector.similarity_function`: 'cosine'
                            }}
                        """,
                        {
                            "dimensions" : dimension
                        }
                        )
        return "Drop and Re-Create vector index succesfully"


    def update_node_relationship_count(self,document_name):
        logging.info("updating node and relationship count")
        label_query = """CALL db.labels"""
        community_flag = {'label': '__Community__'} in self.execute_query(label_query)
        if (not document_name) and (community_flag):
            result = self.execute_query(NODEREL_COUNT_QUERY_WITH_COMMUNITY)
        elif (not document_name) and (not community_flag):
             return []
        else:
            param = {"document_name": document_name}
            result = self.execute_query(NODEREL_COUNT_QUERY_WITHOUT_COMMUNITY, param)
        response = {}
        if result:
            for record in result:
                filename = record.get("filename",None)
                chunkNodeCount = int(record.get("chunkNodeCount",0))
                chunkRelCount = int(record.get("chunkRelCount",0))
                entityNodeCount = int(record.get("entityNodeCount",0))
                entityEntityRelCount = int(record.get("entityEntityRelCount",0))
                if (not document_name) and (community_flag):
                    communityNodeCount = int(record.get("communityNodeCount",0))
                    communityRelCount = int(record.get("communityRelCount",0))
                else:
                    communityNodeCount = 0
                    communityRelCount = 0
                nodeCount = int(chunkNodeCount) + int(entityNodeCount) + int(communityNodeCount)
                relationshipCount = int(chunkRelCount) + int(entityEntityRelCount) + int(communityRelCount)
                update_query = """
                MATCH (d:Document {fileName: $filename})
                SET d.chunkNodeCount = $chunkNodeCount,
                    d.chunkRelCount = $chunkRelCount,
                    d.entityNodeCount = $entityNodeCount,
                    d.entityEntityRelCount = $entityEntityRelCount,
                    d.communityNodeCount = $communityNodeCount,
                    d.communityRelCount = $communityRelCount,
                    d.nodeCount = $nodeCount,
                    d.relationshipCount = $relationshipCount
                """
                self.execute_query(update_query,{
                    "filename": filename,
                    "chunkNodeCount": chunkNodeCount,
                    "chunkRelCount": chunkRelCount,
                    "entityNodeCount": entityNodeCount,
                    "entityEntityRelCount": entityEntityRelCount,
                    "communityNodeCount": communityNodeCount,
                    "communityRelCount": communityRelCount,
                    "nodeCount" : nodeCount,
                    "relationshipCount" : relationshipCount
                    })
                
                response[filename] = {"chunkNodeCount": chunkNodeCount,
                    "chunkRelCount": chunkRelCount,
                    "entityNodeCount": entityNodeCount,
                    "entityEntityRelCount": entityEntityRelCount,
                    "communityNodeCount": communityNodeCount,
                    "communityRelCount": communityRelCount,
                    "nodeCount" : nodeCount,
                    "relationshipCount" : relationshipCount
                    }
<<<<<<< HEAD
            
=======
          
>>>>>>> beddf819
        return response<|MERGE_RESOLUTION|>--- conflicted
+++ resolved
@@ -535,9 +535,4 @@
                     "nodeCount" : nodeCount,
                     "relationshipCount" : relationshipCount
                     }
-<<<<<<< HEAD
-            
-=======
-          
->>>>>>> beddf819
         return response