import logging
import os
from langchain_neo4j import Neo4jGraph
from src.shared.common_fn import create_gcs_bucket_folder_name_hashed, delete_uploaded_local_file, load_embedding_model
from src.document_sources.gcs_bucket import delete_file_from_gcs
from src.shared.constants import BUCKET_UPLOAD,NODEREL_COUNT_QUERY_WITH_COMMUNITY, NODEREL_COUNT_QUERY_WITHOUT_COMMUNITY
from src.entities.source_node import sourceNode
from src.communities import MAX_COMMUNITY_LEVELS
import json
from dotenv import load_dotenv

load_dotenv()

class graphDBdataAccess:

    def __init__(self, graph: Neo4jGraph):
        self.graph = graph

    def update_exception_db(self, file_name, exp_msg, retry_condition):
        try:
            job_status = "Failed"
            result = self.get_current_status_document_node(file_name)
            is_cancelled_status = result[0]['is_cancelled']
            if bool(is_cancelled_status) == True:
                job_status = 'Cancelled'
            if retry_condition is not None: 
                retry_condition = None
                self.graph.query("""MERGE(d:Document {fileName :$fName}) SET d.status = $status, d.errorMessage = $error_msg, d.retry_condition = $retry_condition""",
                            {"fName":file_name, "status":job_status, "error_msg":exp_msg, "retry_condition":retry_condition})
            else :    
                self.graph.query("""MERGE(d:Document {fileName :$fName}) SET d.status = $status, d.errorMessage = $error_msg""",
                            {"fName":file_name, "status":job_status, "error_msg":exp_msg})
        except Exception as e:
            error_message = str(e)
            logging.error(f"Error in updating document node status as failed: {error_message}")
            raise Exception(error_message)
        
    def create_source_node(self, obj_source_node:sourceNode):
        try:
            job_status = "New"
            logging.info("creating source node if does not exist")
            self.graph.query("""MERGE(d:Document {fileName :$fn}) SET d.fileSize = $fs, d.fileType = $ft ,
                            d.status = $st, d.url = $url, d.awsAccessKeyId = $awsacc_key_id, 
                            d.fileSource = $f_source, d.createdAt = $c_at, d.updatedAt = $u_at, 
                            d.processingTime = $pt, d.errorMessage = $e_message, d.nodeCount= $n_count, 
                            d.relationshipCount = $r_count, d.model= $model, d.gcsBucket=$gcs_bucket, 
                            d.gcsBucketFolder= $gcs_bucket_folder, d.language= $language,d.gcsProjectId= $gcs_project_id,
                            d.is_cancelled=False, d.total_chunks=0, d.processed_chunk=0,
                            d.access_token=$access_token,
                            d.chunkNodeCount=$chunkNodeCount,d.chunkRelCount=$chunkRelCount,
                            d.entityNodeCount=$entityNodeCount,d.entityEntityRelCount=$entityEntityRelCount,
                            d.communityNodeCount=$communityNodeCount,d.communityRelCount=$communityRelCount""",
                            {"fn":obj_source_node.file_name, "fs":obj_source_node.file_size, "ft":obj_source_node.file_type, "st":job_status, 
                            "url":obj_source_node.url,
                            "awsacc_key_id":obj_source_node.awsAccessKeyId, "f_source":obj_source_node.file_source, "c_at":obj_source_node.created_at,
                            "u_at":obj_source_node.created_at, "pt":0, "e_message":'', "n_count":0, "r_count":0, "model":obj_source_node.model,
                            "gcs_bucket": obj_source_node.gcsBucket, "gcs_bucket_folder": obj_source_node.gcsBucketFolder, 
                            "language":obj_source_node.language, "gcs_project_id":obj_source_node.gcsProjectId,
                            "access_token":obj_source_node.access_token,
                            "chunkNodeCount":obj_source_node.chunkNodeCount,
                            "chunkRelCount":obj_source_node.chunkRelCount,
                            "entityNodeCount":obj_source_node.entityNodeCount,
                            "entityEntityRelCount":obj_source_node.entityEntityRelCount,
                            "communityNodeCount":obj_source_node.communityNodeCount,
                            "communityRelCount":obj_source_node.communityRelCount
                            })
        except Exception as e:
            error_message = str(e)
            logging.info(f"error_message = {error_message}")
            self.update_exception_db(self, obj_source_node.file_name, error_message)
            raise Exception(error_message)
        
    def update_source_node(self, obj_source_node:sourceNode):
        try:

            params = {}
            if obj_source_node.file_name is not None and obj_source_node.file_name != '':
                params['fileName'] = obj_source_node.file_name

            if obj_source_node.status is not None and obj_source_node.status != '':
                params['status'] = obj_source_node.status

            if obj_source_node.created_at is not None:
                params['createdAt'] = obj_source_node.created_at

            if obj_source_node.updated_at is not None:
                params['updatedAt'] = obj_source_node.updated_at

            if obj_source_node.processing_time is not None and obj_source_node.processing_time != 0:
                params['processingTime'] = round(obj_source_node.processing_time.total_seconds(),2)

            if obj_source_node.node_count is not None :
                params['nodeCount'] = obj_source_node.node_count

            if obj_source_node.relationship_count is not None :
                params['relationshipCount'] = obj_source_node.relationship_count

            if obj_source_node.model is not None and obj_source_node.model != '':
                params['model'] = obj_source_node.model

            if obj_source_node.total_chunks is not None and obj_source_node.total_chunks != 0:
                params['total_chunks'] = obj_source_node.total_chunks

            if obj_source_node.is_cancelled is not None:
                params['is_cancelled'] = obj_source_node.is_cancelled

            if obj_source_node.processed_chunk is not None :
                params['processed_chunk'] = obj_source_node.processed_chunk
            
            if obj_source_node.retry_condition is not None :
                params['retry_condition'] = obj_source_node.retry_condition    

            param= {"props":params}
            
            logging.info(f'Base Param value 1 : {param}')
            query = "MERGE(d:Document {fileName :$props.fileName}) SET d += $props"
            logging.info("Update source node properties")
            self.graph.query(query,param)
        except Exception as e:
            error_message = str(e)
            self.update_exception_db(self,self.file_name,error_message)
            raise Exception(error_message)
    
    def get_source_list(self):
        """
        Args:
            uri: URI of the graph to extract
            db_name: db_name is database name to connect to graph db
            userName: Username to use for graph creation ( if None will use username from config file )
            password: Password to use for graph creation ( if None will use password from config file )
            file: File object containing the PDF file to be used
            model: Type of model to use ('Diffbot'or'OpenAI GPT')
        Returns:
        Returns a list of sources that are in the database by querying the graph and
        sorting the list by the last updated date. 
        """
        logging.info("Get existing files list from graph")
        query = "MATCH(d:Document) WHERE d.fileName IS NOT NULL RETURN d ORDER BY d.updatedAt DESC"
        result = self.graph.query(query)
        list_of_json_objects = [entry['d'] for entry in result]
        return list_of_json_objects
        
    def update_KNN_graph(self):
        """
        Update the graph node with SIMILAR relationship where embedding scrore match
        """
        index = self.graph.query("""show indexes yield * where type = 'VECTOR' and name = 'vector'""")
        # logging.info(f'show index vector: {index}')
        knn_min_score = os.environ.get('KNN_MIN_SCORE')
        if len(index) > 0:
            logging.info('update KNN graph')
            self.graph.query("""MATCH (c:Chunk)
                                    WHERE c.embedding IS NOT NULL AND count { (c)-[:SIMILAR]-() } < 5
                                    CALL db.index.vector.queryNodes('vector', 6, c.embedding) yield node, score
                                    WHERE node <> c and score >= $score MERGE (c)-[rel:SIMILAR]-(node) SET rel.score = score
                                """,
                                {"score":float(knn_min_score)}
                                )
        else:
            logging.info("Vector index does not exist, So KNN graph not update")

    def check_account_access(self, database):
        query = """
        SHOW USER PRIVILEGES 
        YIELD * 
        WHERE graph = $database AND action IN ['read'] 
        RETURN COUNT(*) AS readAccessCount
        """
        try:
            logging.info(f"Checking access for database: {database}")

            result = self.graph.query(query, params={"database": database})
            read_access_count = result[0]["readAccessCount"] if result else 0

            logging.info(f"Read access count: {read_access_count}")

            if read_access_count > 0:
                logging.info("The account has read access.")
                return False
            else:
                logging.info("The account has write access.")
                return True

        except Exception as e:
            logging.error(f"Error checking account access: {e}")
            return False

    def check_gds_version(self):
        try:
            gds_procedure_count = """
            SHOW PROCEDURES
            YIELD name
            WHERE name STARTS WITH "gds."
            RETURN COUNT(*) AS totalGdsProcedures
            """
            result = self.graph.query(gds_procedure_count)
            total_gds_procedures = result[0]['totalGdsProcedures'] if result else 0

            if total_gds_procedures > 0:
                logging.info("GDS is available in the database.")
                return True
            else:
                logging.info("GDS is not available in the database.")
                return False
        except Exception as e:
            logging.error(f"An error occurred while checking GDS version: {e}")
            return False
            
    def connection_check_and_get_vector_dimensions(self,database):
        """
        Get the vector index dimension from database and application configuration and DB connection status
        
        Args:
            uri: URI of the graph to extract
            userName: Username to use for graph creation ( if None will use username from config file )
            password: Password to use for graph creation ( if None will use password from config file )
            db_name: db_name is database name to connect to graph db
        Returns:
        Returns a status of connection from NEO4j is success or failure
        """
        
        db_vector_dimension = self.graph.query("""SHOW INDEXES YIELD *
                                    WHERE type = 'VECTOR' AND name = 'vector'
                                    RETURN options.indexConfig['vector.dimensions'] AS vector_dimensions
                                """)
        
        result_chunks = self.graph.query("""match (c:Chunk) return size(c.embedding) as embeddingSize, count(*) as chunks, 
                                                    count(c.embedding) as hasEmbedding
                                """)
        
        embedding_model = os.getenv('EMBEDDING_MODEL')
        embeddings, application_dimension = load_embedding_model(embedding_model)
        logging.info(f'embedding model:{embeddings} and dimesion:{application_dimension}')

        gds_status = self.check_gds_version()
        write_access = self.check_account_access(database=database)
        
        if self.graph:
            if len(db_vector_dimension) > 0:
                return {'db_vector_dimension': db_vector_dimension[0]['vector_dimensions'], 'application_dimension':application_dimension, 'message':"Connection Successful","gds_status":gds_status,"write_access":write_access}
            else:
                if len(db_vector_dimension) == 0 and len(result_chunks) == 0:
                    logging.info("Chunks and vector index does not exists in database")
                    return {'db_vector_dimension': 0, 'application_dimension':application_dimension, 'message':"Connection Successful","chunks_exists":False,"gds_status":gds_status,"write_access":write_access}
                elif len(db_vector_dimension) == 0 and result_chunks[0]['hasEmbedding']==0 and result_chunks[0]['chunks'] > 0:
                    return {'db_vector_dimension': 0, 'application_dimension':application_dimension, 'message':"Connection Successful","chunks_exists":True,"gds_status":gds_status,"write_access":write_access}
                else:
                    return {'message':"Connection Successful","gds_status": gds_status,"write_access":write_access}

    def execute_query(self, query, param=None):
        return self.graph.query(query, param)

    def get_current_status_document_node(self, file_name):
        query = """
                MATCH(d:Document {fileName : $file_name}) RETURN d.status AS Status , d.processingTime AS processingTime, 
                d.nodeCount AS nodeCount, d.model as model, d.relationshipCount as relationshipCount,
                d.total_chunks AS total_chunks , d.fileSize as fileSize, 
                d.is_cancelled as is_cancelled, d.processed_chunk as processed_chunk, d.fileSource as fileSource,
                d.chunkNodeCount AS chunkNodeCount,
                d.chunkRelCount AS chunkRelCount,
                d.entityNodeCount AS entityNodeCount,
                d.entityEntityRelCount AS entityEntityRelCount,
                d.communityNodeCount AS communityNodeCount,
                d.communityRelCount AS communityRelCount
                """
        param = {"file_name" : file_name}
        return self.execute_query(query, param)
    
    def delete_file_from_graph(self, filenames, source_types, deleteEntities:str, merged_dir:str, uri):
        # filename_list = filenames.split(',')
        filename_list= list(map(str.strip, json.loads(filenames)))
        source_types_list= list(map(str.strip, json.loads(source_types)))
        gcs_file_cache = os.environ.get('GCS_FILE_CACHE')
        # source_types_list = source_types.split(',')
        for (file_name,source_type) in zip(filename_list, source_types_list):
            merged_file_path = os.path.join(merged_dir, file_name)
            if source_type == 'local file' and gcs_file_cache == 'True':
                folder_name = create_gcs_bucket_folder_name_hashed(uri, file_name)
                delete_file_from_gcs(BUCKET_UPLOAD,folder_name,file_name)
            else:
                logging.info(f'Deleted File Path: {merged_file_path} and Deleted File Name : {file_name}')
                delete_uploaded_local_file(merged_file_path,file_name)
        query_to_delete_document=""" 
           MATCH (d:Document) where d.fileName in $filename_list and d.fileSource in $source_types_list
            with collect(d) as documents 
            unwind documents as d
            optional match (d)<-[:PART_OF]-(c:Chunk) 
            detach delete c, d
            return count(*) as deletedChunks
            """
        query_to_delete_document_and_entities="""
            MATCH (d:Document)
            WHERE d.fileName IN $filename_list AND d.fileSource IN $source_types_list
            WITH COLLECT(d) AS documents
            UNWIND documents AS d
            OPTIONAL MATCH (d)<-[:PART_OF]-(c:Chunk)
            OPTIONAL MATCH (c:Chunk)-[:HAS_ENTITY]->(e)
            WITH d, c, e, documents
            WHERE NOT EXISTS {
                MATCH (e)<-[:HAS_ENTITY]-(c2)-[:PART_OF]->(d2:Document)
                WHERE NOT d2 IN documents
                }
            WITH d, COLLECT(c) AS chunks, COLLECT(e) AS entities
            FOREACH (chunk IN chunks | DETACH DELETE chunk)
            FOREACH (entity IN entities | DETACH DELETE entity)
            DETACH DELETE d
            """  
        query_to_delete_communities = """
            MATCH (c:`__Community__`)
            WHERE c.level = 0 AND NOT EXISTS { ()-[:IN_COMMUNITY]->(c) }
            DETACH DELETE c
            WITH 1 AS dummy
            UNWIND range(1, $max_level)  AS level
            CALL (level) {
                MATCH (c:`__Community__`)
                WHERE c.level = level AND NOT EXISTS { ()-[:PARENT_COMMUNITY]->(c) }
                DETACH DELETE c
                }
        """   
        param = {"filename_list" : filename_list, "source_types_list": source_types_list}
        community_param = {"max_level":MAX_COMMUNITY_LEVELS}
        if deleteEntities == "true":
            result = self.execute_query(query_to_delete_document_and_entities, param)
            _ = self.execute_query(query_to_delete_communities,community_param)
            logging.info(f"Deleting {len(filename_list)} documents = '{filename_list}' from '{source_types_list}' from database")
        else :
            result = self.execute_query(query_to_delete_document, param)    
            logging.info(f"Deleting {len(filename_list)} documents = '{filename_list}' from '{source_types_list}' with their entities from database")
        return result, len(filename_list)
    
    def list_unconnected_nodes(self):
        query = """
        MATCH (e:!Chunk&!Document&!`__Community__`) 
        WHERE NOT exists { (e)--(:!Chunk&!Document&!`__Community__`) }
        OPTIONAL MATCH (doc:Document)<-[:PART_OF]-(c:Chunk)-[:HAS_ENTITY]->(e)
        RETURN 
        e {
            .*,
            embedding: null,
            elementId: elementId(e),
            labels: CASE 
            WHEN size(labels(e)) > 1 THEN 
                apoc.coll.removeAll(labels(e), ["__Entity__"])
            ELSE 
                ["Entity"]
            END
        } AS e, 
        collect(distinct doc.fileName) AS documents, 
        count(distinct c) AS chunkConnections
        ORDER BY e.id ASC
        LIMIT 100
        """
        query_total_nodes = """
        MATCH (e:!Chunk&!Document&!`__Community__`) 
        WHERE NOT exists { (e)--(:!Chunk&!Document&!`__Community__`) }
        RETURN count(*) as total
        """
        nodes_list = self.execute_query(query)
        total_nodes = self.execute_query(query_total_nodes)
        return nodes_list, total_nodes[0]
    
    def delete_unconnected_nodes(self,unconnected_entities_list):
        entities_list = list(map(str.strip, json.loads(unconnected_entities_list)))
        query = """
        MATCH (e) WHERE elementId(e) IN $elementIds
        DETACH DELETE e
        """
        param = {"elementIds":entities_list}
        return self.execute_query(query,param)
    
    def get_duplicate_nodes_list(self):
        score_value = float(os.environ.get('DUPLICATE_SCORE_VALUE'))
        text_distance = int(os.environ.get('DUPLICATE_TEXT_DISTANCE'))
        query_duplicate_nodes = """
                MATCH (n:!Chunk&!Session&!Document&!`__Community__`) with n 
                WHERE n.embedding is not null and n.id is not null // and size(toString(n.id)) > 3
                WITH n ORDER BY count {{ (n)--() }} DESC, size(toString(n.id)) DESC // updated
                WITH collect(n) as nodes
                UNWIND nodes as n
                WITH n, [other in nodes 
                // only one pair, same labels e.g. Person with Person
                WHERE elementId(n) < elementId(other) and labels(n) = labels(other)
                // at least embedding similarity of X
                AND 
                (
                // either contains each other as substrings or has a text edit distinct of less than 3
                (size(toString(other.id)) > 2 AND toLower(n.id) CONTAINS toLower(other.id)) OR 
                (size(toString(n.id)) > 2 AND toLower(other.id) CONTAINS toLower(n.id))
                OR (size(toString(n.id))>5 AND apoc.text.distance(toLower(n.id), toLower(other.id)) < $duplicate_text_distance)
                OR
                vector.similarity.cosine(other.embedding, n.embedding) > $duplicate_score_value
                )] as similar
                WHERE size(similar) > 0 
                // remove duplicate subsets
                with collect([n]+similar) as all
                CALL {{ with all
                    unwind all as nodes
                    with nodes, all
                    // skip current entry if it's smaller and a subset of any other entry
                    where none(other in all where other <> nodes and size(other) > size(nodes) and size(apoc.coll.subtract(nodes, other))=0)
                    return head(nodes) as n, tail(nodes) as similar
                }}
                OPTIONAL MATCH (doc:Document)<-[:PART_OF]-(c:Chunk)-[:HAS_ENTITY]->(n)
                {return_statement}
                """
        return_query_duplicate_nodes = """
                RETURN n {.*, embedding:null, elementId:elementId(n), labels:labels(n)} as e, 
                [s in similar | s {.id, .description, labels:labels(s), elementId: elementId(s)}] as similar,
                collect(distinct doc.fileName) as documents, count(distinct c) as chunkConnections
                ORDER BY e.id ASC
                LIMIT 100
                """
        total_duplicate_nodes = "RETURN COUNT(DISTINCT(n)) as total"
        
        param = {"duplicate_score_value": score_value, "duplicate_text_distance" : text_distance}
        
        nodes_list = self.execute_query(query_duplicate_nodes.format(return_statement=return_query_duplicate_nodes),param=param)
        total_nodes = self.execute_query(query_duplicate_nodes.format(return_statement=total_duplicate_nodes),param=param)
        return nodes_list, total_nodes[0]
    
    def merge_duplicate_nodes(self,duplicate_nodes_list):
        nodes_list = json.loads(duplicate_nodes_list)
        logging.info(f'Nodes list to merge {nodes_list}')
        query = """
        UNWIND $rows AS row
        CALL { with row
        MATCH (first) WHERE elementId(first) = row.firstElementId
        MATCH (rest) WHERE elementId(rest) IN row.similarElementIds
        WITH first, collect (rest) as rest
        WITH [first] + rest as nodes
        CALL apoc.refactor.mergeNodes(nodes, 
        {properties:"discard",mergeRels:true, produceSelfRel:false, preserveExistingSelfRels:false, singleElementAsArray:true}) 
        YIELD node
        RETURN size(nodes) as mergedCount
        }
        RETURN sum(mergedCount) as totalMerged
        """
        param = {"rows":nodes_list}
        return self.execute_query(query,param)
    
    def drop_create_vector_index(self, isVectorIndexExist):
        """
        drop and create the vector index when vector index dimesion are different.
        """
        embedding_model = os.getenv('EMBEDDING_MODEL')
        embeddings, dimension = load_embedding_model(embedding_model)
        
        if isVectorIndexExist == 'true':
            self.graph.query("""drop index vector""")
        # self.graph.query("""drop index vector""")
        self.graph.query("""CREATE VECTOR INDEX `vector` if not exists for (c:Chunk) on (c.embedding)
                            OPTIONS {indexConfig: {
                            `vector.dimensions`: $dimensions,
                            `vector.similarity_function`: 'cosine'
                            }}
                        """,
                        {
                            "dimensions" : dimension
                        }
                        )
        return "Drop and Re-Create vector index succesfully"


    def update_node_relationship_count(self,document_name):
        logging.info("updating node and relationship count")
        label_query = """CALL db.labels"""
        community_flag = {'label': '__Community__'} in self.execute_query(label_query)
        if (not document_name) and (community_flag):
            result = self.execute_query(NODEREL_COUNT_QUERY_WITH_COMMUNITY)
        elif (not document_name) and (not community_flag):
             return []
        else:
            param = {"document_name": document_name}
            result = self.execute_query(NODEREL_COUNT_QUERY_WITHOUT_COMMUNITY, param)
        response = {}
<<<<<<< HEAD
        if result:
            for record in result:
                filename = record.get("filename",None)
                chunkNodeCount = int(record.get("chunkNodeCount",0))
                chunkRelCount = int(record.get("chunkRelCount",0))
                entityNodeCount = int(record.get("entityNodeCount",0))
                entityEntityRelCount = int(record.get("entityEntityRelCount",0))
                if (not document_name) and (community_flag):
                    communityNodeCount = int(record.get("communityNodeCount",0))
                    communityRelCount = int(record.get("communityRelCount",0))
                else:
                    communityNodeCount = 0
                    communityRelCount = 0
                nodeCount = int(chunkNodeCount) + int(entityNodeCount) + int(communityNodeCount)
                relationshipCount = int(chunkRelCount) + int(entityEntityRelCount) + int(communityRelCount)
                update_query = """
                MATCH (d:Document {fileName: $filename})
                SET d.chunkNodeCount = $chunkNodeCount,
                    d.chunkRelCount = $chunkRelCount,
                    d.entityNodeCount = $entityNodeCount,
                    d.entityEntityRelCount = $entityEntityRelCount,
                    d.communityNodeCount = $communityNodeCount,
                    d.communityRelCount = $communityRelCount,
                    d.nodeCount = $nodeCount,
                    d.relationshipCount = $relationshipCount
                """
                self.execute_query(update_query,{
                    "filename": filename,
                    "chunkNodeCount": chunkNodeCount,
                    "chunkRelCount": chunkRelCount,
                    "entityNodeCount": entityNodeCount,
                    "entityEntityRelCount": entityEntityRelCount,
                    "communityNodeCount": communityNodeCount,
                    "communityRelCount": communityRelCount,
                    "nodeCount" : nodeCount,
                    "relationshipCount" : relationshipCount
                    })
                
                response[filename] = {"chunkNodeCount": chunkNodeCount,
                    "chunkRelCount": chunkRelCount,
                    "entityNodeCount": entityNodeCount,
                    "entityEntityRelCount": entityEntityRelCount,
                    "communityNodeCount": communityNodeCount,
                    "communityRelCount": communityRelCount,
                    "nodeCount" : nodeCount,
                    "relationshipCount" : relationshipCount
                    }
=======
        for record in result:
            filename = record["filename"]
            chunkNodeCount = record["chunkNodeCount"]
            chunkRelCount = record["chunkRelCount"]
            entityNodeCount = record["entityNodeCount"]
            entityEntityRelCount = record["entityEntityRelCount"]
            if (not document_name) and (community_flag):
                communityNodeCount = record["communityNodeCount"]
                communityRelCount = record["communityRelCount"]
            else:
                communityNodeCount = 0
                communityRelCount = 0
            nodeCount = int(chunkNodeCount) + int(entityNodeCount) + int(communityNodeCount)
            relationshipCount = int(chunkRelCount) + int(entityEntityRelCount) + int(communityRelCount)
            update_query = """
            MATCH (d:Document {fileName: $filename})
            SET d.chunkNodeCount = $chunkNodeCount,
                d.chunkRelCount = $chunkRelCount,
                d.entityNodeCount = $entityNodeCount,
                d.entityEntityRelCount = $entityEntityRelCount,
                d.communityNodeCount = $communityNodeCount,
                d.communityRelCount = $communityRelCount,
                d.nodeCount = $nodeCount,
                d.relationshipCount = $relationshipCount
            """
            self.execute_query(update_query,{
                "filename": filename,
                "chunkNodeCount": chunkNodeCount,
                "chunkRelCount": chunkRelCount,
                "entityNodeCount": entityNodeCount,
                "entityEntityRelCount": entityEntityRelCount,
                "communityNodeCount": communityNodeCount,
                "communityRelCount": communityRelCount,
                "nodeCount" : nodeCount,
                "relationshipCount" : relationshipCount
                })
            
            response[filename] = {"chunkNodeCount": chunkNodeCount,
                "chunkRelCount": chunkRelCount,
                "entityNodeCount": entityNodeCount,
                "entityEntityRelCount": entityEntityRelCount,
                "communityNodeCount": communityNodeCount,
                "communityRelCount": communityRelCount,
                "nodeCount" : nodeCount,
                "relationshipCount" : relationshipCount
                }
>>>>>>> 4f743dd1
            
        return response<|MERGE_RESOLUTION|>--- conflicted
+++ resolved
@@ -473,7 +473,6 @@
             param = {"document_name": document_name}
             result = self.execute_query(NODEREL_COUNT_QUERY_WITHOUT_COMMUNITY, param)
         response = {}
-<<<<<<< HEAD
         if result:
             for record in result:
                 filename = record.get("filename",None)
@@ -521,53 +520,5 @@
                     "nodeCount" : nodeCount,
                     "relationshipCount" : relationshipCount
                     }
-=======
-        for record in result:
-            filename = record["filename"]
-            chunkNodeCount = record["chunkNodeCount"]
-            chunkRelCount = record["chunkRelCount"]
-            entityNodeCount = record["entityNodeCount"]
-            entityEntityRelCount = record["entityEntityRelCount"]
-            if (not document_name) and (community_flag):
-                communityNodeCount = record["communityNodeCount"]
-                communityRelCount = record["communityRelCount"]
-            else:
-                communityNodeCount = 0
-                communityRelCount = 0
-            nodeCount = int(chunkNodeCount) + int(entityNodeCount) + int(communityNodeCount)
-            relationshipCount = int(chunkRelCount) + int(entityEntityRelCount) + int(communityRelCount)
-            update_query = """
-            MATCH (d:Document {fileName: $filename})
-            SET d.chunkNodeCount = $chunkNodeCount,
-                d.chunkRelCount = $chunkRelCount,
-                d.entityNodeCount = $entityNodeCount,
-                d.entityEntityRelCount = $entityEntityRelCount,
-                d.communityNodeCount = $communityNodeCount,
-                d.communityRelCount = $communityRelCount,
-                d.nodeCount = $nodeCount,
-                d.relationshipCount = $relationshipCount
-            """
-            self.execute_query(update_query,{
-                "filename": filename,
-                "chunkNodeCount": chunkNodeCount,
-                "chunkRelCount": chunkRelCount,
-                "entityNodeCount": entityNodeCount,
-                "entityEntityRelCount": entityEntityRelCount,
-                "communityNodeCount": communityNodeCount,
-                "communityRelCount": communityRelCount,
-                "nodeCount" : nodeCount,
-                "relationshipCount" : relationshipCount
-                })
-            
-            response[filename] = {"chunkNodeCount": chunkNodeCount,
-                "chunkRelCount": chunkRelCount,
-                "entityNodeCount": entityNodeCount,
-                "entityEntityRelCount": entityEntityRelCount,
-                "communityNodeCount": communityNodeCount,
-                "communityRelCount": communityRelCount,
-                "nodeCount" : nodeCount,
-                "relationshipCount" : relationshipCount
-                }
->>>>>>> 4f743dd1
-            
+          
         return response