import logging
import os
from langchain_neo4j import Neo4jGraph
from src.shared.common_fn import create_gcs_bucket_folder_name_hashed, delete_uploaded_local_file, load_embedding_model
from src.document_sources.gcs_bucket import delete_file_from_gcs
from src.shared.constants import BUCKET_UPLOAD,NODEREL_COUNT_QUERY_WITH_COMMUNITY, NODEREL_COUNT_QUERY_WITHOUT_COMMUNITY
from src.entities.source_node import sourceNode
from src.communities import MAX_COMMUNITY_LEVELS
import json
from dotenv import load_dotenv

load_dotenv()

class graphDBdataAccess:

    def __init__(self, graph: Neo4jGraph):
        self.graph = graph

    def update_exception_db(self, file_name, exp_msg, retry_condition):
        try:
            job_status = "Failed"
            result = self.get_current_status_document_node(file_name)
            is_cancelled_status = result[0]['is_cancelled']
            if bool(is_cancelled_status) == True:
                job_status = 'Cancelled'
            if retry_condition is not None: 
                retry_condition = None
                self.graph.query("""MERGE(d:Document {fileName :$fName}) SET d.status = $status, d.errorMessage = $error_msg, d.retry_condition = $retry_condition""",
                            {"fName":file_name, "status":job_status, "error_msg":exp_msg, "retry_condition":retry_condition})
            else :    
                self.graph.query("""MERGE(d:Document {fileName :$fName}) SET d.status = $status, d.errorMessage = $error_msg""",
                            {"fName":file_name, "status":job_status, "error_msg":exp_msg})
        except Exception as e:
            error_message = str(e)
            logging.error(f"Error in updating document node status as failed: {error_message}")
            raise Exception(error_message)
        
    def create_source_node(self, obj_source_node:sourceNode):
        try:
            job_status = "New"
            logging.info("creating source node if does not exist")
            self.graph.query("""MERGE(d:Document {fileName :$fn}) SET d.fileSize = $fs, d.fileType = $ft ,
                            d.status = $st, d.url = $url, d.awsAccessKeyId = $awsacc_key_id, 
                            d.fileSource = $f_source, d.createdAt = $c_at, d.updatedAt = $u_at, 
                            d.processingTime = $pt, d.errorMessage = $e_message, d.nodeCount= $n_count, 
                            d.relationshipCount = $r_count, d.model= $model, d.gcsBucket=$gcs_bucket, 
                            d.gcsBucketFolder= $gcs_bucket_folder, d.language= $language,d.gcsProjectId= $gcs_project_id,
                            d.is_cancelled=False, d.total_chunks=0, d.processed_chunk=0,
                            d.access_token=$access_token,
                            d.chunkNodeCount=$chunkNodeCount,d.chunkRelCount=$chunkRelCount,
                            d.entityNodeCount=$entityNodeCount,d.entityEntityRelCount=$entityEntityRelCount,
                            d.communityNodeCount=$communityNodeCount,d.communityRelCount=$communityRelCount""",
                            {"fn":obj_source_node.file_name, "fs":obj_source_node.file_size, "ft":obj_source_node.file_type, "st":job_status, 
                            "url":obj_source_node.url,
                            "awsacc_key_id":obj_source_node.awsAccessKeyId, "f_source":obj_source_node.file_source, "c_at":obj_source_node.created_at,
                            "u_at":obj_source_node.created_at, "pt":0, "e_message":'', "n_count":0, "r_count":0, "model":obj_source_node.model,
                            "gcs_bucket": obj_source_node.gcsBucket, "gcs_bucket_folder": obj_source_node.gcsBucketFolder, 
                            "language":obj_source_node.language, "gcs_project_id":obj_source_node.gcsProjectId,
                            "access_token":obj_source_node.access_token,
                            "chunkNodeCount":obj_source_node.chunkNodeCount,
                            "chunkRelCount":obj_source_node.chunkRelCount,
                            "entityNodeCount":obj_source_node.entityNodeCount,
                            "entityEntityRelCount":obj_source_node.entityEntityRelCount,
                            "communityNodeCount":obj_source_node.communityNodeCount,
                            "communityRelCount":obj_source_node.communityRelCount
                            })
        except Exception as e:
            error_message = str(e)
            logging.info(f"error_message = {error_message}")
            self.update_exception_db(self, obj_source_node.file_name, error_message)
            raise Exception(error_message)
        
    def update_source_node(self, obj_source_node:sourceNode):
        try:

            params = {}
            if obj_source_node.file_name is not None and obj_source_node.file_name != '':
                params['fileName'] = obj_source_node.file_name

            if obj_source_node.status is not None and obj_source_node.status != '':
                params['status'] = obj_source_node.status

            if obj_source_node.created_at is not None:
                params['createdAt'] = obj_source_node.created_at

            if obj_source_node.updated_at is not None:
                params['updatedAt'] = obj_source_node.updated_at

            if obj_source_node.processing_time is not None and obj_source_node.processing_time != 0:
                params['processingTime'] = round(obj_source_node.processing_time.total_seconds(),2)

            if obj_source_node.node_count is not None :
                params['nodeCount'] = obj_source_node.node_count

            if obj_source_node.relationship_count is not None :
                params['relationshipCount'] = obj_source_node.relationship_count

            if obj_source_node.model is not None and obj_source_node.model != '':
                params['model'] = obj_source_node.model

            if obj_source_node.total_chunks is not None and obj_source_node.total_chunks != 0:
                params['total_chunks'] = obj_source_node.total_chunks

            if obj_source_node.is_cancelled is not None:
                params['is_cancelled'] = obj_source_node.is_cancelled

            if obj_source_node.processed_chunk is not None :
                params['processed_chunk'] = obj_source_node.processed_chunk
            
            if obj_source_node.retry_condition is not None :
                params['retry_condition'] = obj_source_node.retry_condition    

            param= {"props":params}
            
            logging.info(f'Base Param value 1 : {param}')
            query = "MERGE(d:Document {fileName :$props.fileName}) SET d += $props"
            logging.info("Update source node properties")
            self.graph.query(query,param)
        except Exception as e:
            error_message = str(e)
            self.update_exception_db(self,self.file_name,error_message)
            raise Exception(error_message)
    
    def get_source_list(self):
        """
        Args:
            uri: URI of the graph to extract
            db_name: db_name is database name to connect to graph db
            userName: Username to use for graph creation ( if None will use username from config file )
            password: Password to use for graph creation ( if None will use password from config file )
            file: File object containing the PDF file to be used
            model: Type of model to use ('Diffbot'or'OpenAI GPT')
        Returns:
        Returns a list of sources that are in the database by querying the graph and
        sorting the list by the last updated date. 
        """
        logging.info("Get existing files list from graph")
        query = "MATCH(d:Document) WHERE d.fileName IS NOT NULL RETURN d ORDER BY d.updatedAt DESC"
        result = self.graph.query(query)
        list_of_json_objects = [entry['d'] for entry in result]
        return list_of_json_objects
        
    def update_KNN_graph(self):
        """
        Update the graph node with SIMILAR relationship where embedding scrore match
        """
        index = self.graph.query("""show indexes yield * where type = 'VECTOR' and name = 'vector'""")
        # logging.info(f'show index vector: {index}')
        knn_min_score = os.environ.get('KNN_MIN_SCORE')
        if len(index) > 0:
            logging.info('update KNN graph')
            self.graph.query("""MATCH (c:Chunk)
                                    WHERE c.embedding IS NOT NULL AND count { (c)-[:SIMILAR]-() } < 5
                                    CALL db.index.vector.queryNodes('vector', 6, c.embedding) yield node, score
                                    WHERE node <> c and score >= $score MERGE (c)-[rel:SIMILAR]-(node) SET rel.score = score
                                """,
                                {"score":float(knn_min_score)}
                                )
        else:
            logging.info("Vector index does not exist, So KNN graph not update")

    def check_account_access(self, database):
        try:
            query_dbms_componenet = "call dbms.components() yield edition"
            result_dbms_componenet = self.graph.query(query_dbms_componenet)
<<<<<<< HEAD

            if  result_dbms_componenet[0]["edition"] == "enterprise":
                query = """
                SHOW USER PRIVILEGES 
                YIELD * 
                WHERE graph = $database AND action IN ['read'] 
                RETURN COUNT(*) AS readAccessCount
                """
            
                logging.info(f"Checking access for database: {database}")

                result = self.graph.query(query, params={"database": database})
                read_access_count = result[0]["readAccessCount"] if result else 0

                logging.info(f"Read access count: {read_access_count}")

=======

            if  result_dbms_componenet[0]["edition"] == "enterprise":
                query = """
                SHOW USER PRIVILEGES 
                YIELD * 
                WHERE graph = $database AND action IN ['read'] 
                RETURN COUNT(*) AS readAccessCount
                """
            
                logging.info(f"Checking access for database: {database}")

                result = self.graph.query(query, params={"database": database})
                read_access_count = result[0]["readAccessCount"] if result else 0

                logging.info(f"Read access count: {read_access_count}")

>>>>>>> 6f3f8634
                if read_access_count > 0:
                    logging.info("The account has read access.")
                    return False
                else:
                    logging.info("The account has write access.")
                    return True
            else:
                #Community version have no roles to execute admin command, so assuming write access as TRUE
                logging.info("The account has write access.")
                return True

        except Exception as e:
            logging.error(f"Error checking account access: {e}")
            return False

    def check_gds_version(self):
        try:
            gds_procedure_count = """
            SHOW PROCEDURES
            YIELD name
            WHERE name STARTS WITH "gds."
            RETURN COUNT(*) AS totalGdsProcedures
            """
            result = self.graph.query(gds_procedure_count)
            total_gds_procedures = result[0]['totalGdsProcedures'] if result else 0

            if total_gds_procedures > 0:
                logging.info("GDS is available in the database.")
                return True
            else:
                logging.info("GDS is not available in the database.")
                return False
        except Exception as e:
            logging.error(f"An error occurred while checking GDS version: {e}")
            return False
            
    def connection_check_and_get_vector_dimensions(self,database):
        """
        Get the vector index dimension from database and application configuration and DB connection status
        
        Args:
            uri: URI of the graph to extract
            userName: Username to use for graph creation ( if None will use username from config file )
            password: Password to use for graph creation ( if None will use password from config file )
            db_name: db_name is database name to connect to graph db
        Returns:
        Returns a status of connection from NEO4j is success or failure
        """
        
        db_vector_dimension = self.graph.query("""SHOW INDEXES YIELD *
                                    WHERE type = 'VECTOR' AND name = 'vector'
                                    RETURN options.indexConfig['vector.dimensions'] AS vector_dimensions
                                """)
        
        result_chunks = self.graph.query("""match (c:Chunk) return size(c.embedding) as embeddingSize, count(*) as chunks, 
                                                    count(c.embedding) as hasEmbedding
                                """)
        
        embedding_model = os.getenv('EMBEDDING_MODEL')
        embeddings, application_dimension = load_embedding_model(embedding_model)
        logging.info(f'embedding model:{embeddings} and dimesion:{application_dimension}')

        gds_status = self.check_gds_version()
        write_access = self.check_account_access(database=database)
        
        if self.graph:
            if len(db_vector_dimension) > 0:
                return {'db_vector_dimension': db_vector_dimension[0]['vector_dimensions'], 'application_dimension':application_dimension, 'message':"Connection Successful","gds_status":gds_status,"write_access":write_access}
            else:
                if len(db_vector_dimension) == 0 and len(result_chunks) == 0:
                    logging.info("Chunks and vector index does not exists in database")
                    return {'db_vector_dimension': 0, 'application_dimension':application_dimension, 'message':"Connection Successful","chunks_exists":False,"gds_status":gds_status,"write_access":write_access}
                elif len(db_vector_dimension) == 0 and result_chunks[0]['hasEmbedding']==0 and result_chunks[0]['chunks'] > 0:
                    return {'db_vector_dimension': 0, 'application_dimension':application_dimension, 'message':"Connection Successful","chunks_exists":True,"gds_status":gds_status,"write_access":write_access}
                else:
                    return {'message':"Connection Successful","gds_status": gds_status,"write_access":write_access}

    def execute_query(self, query, param=None):
        return self.graph.query(query, param)

    def get_current_status_document_node(self, file_name):
        query = """
                MATCH(d:Document {fileName : $file_name}) RETURN d.status AS Status , d.processingTime AS processingTime, 
                d.nodeCount AS nodeCount, d.model as model, d.relationshipCount as relationshipCount,
                d.total_chunks AS total_chunks , d.fileSize as fileSize, 
                d.is_cancelled as is_cancelled, d.processed_chunk as processed_chunk, d.fileSource as fileSource,
                d.chunkNodeCount AS chunkNodeCount,
                d.chunkRelCount AS chunkRelCount,
                d.entityNodeCount AS entityNodeCount,
                d.entityEntityRelCount AS entityEntityRelCount,
                d.communityNodeCount AS communityNodeCount,
                d.communityRelCount AS communityRelCount,
                d.createdAt AS created_time
                """
        param = {"file_name" : file_name}
        return self.execute_query(query, param)
    
    def delete_file_from_graph(self, filenames, source_types, deleteEntities:str, merged_dir:str, uri):
        
        filename_list= list(map(str.strip, json.loads(filenames)))
        source_types_list= list(map(str.strip, json.loads(source_types)))
        gcs_file_cache = os.environ.get('GCS_FILE_CACHE')
        
        for (file_name,source_type) in zip(filename_list, source_types_list):
            merged_file_path = os.path.join(merged_dir, file_name)
            if source_type == 'local file' and gcs_file_cache == 'True':
                folder_name = create_gcs_bucket_folder_name_hashed(uri, file_name)
                delete_file_from_gcs(BUCKET_UPLOAD,folder_name,file_name)
            else:
                logging.info(f'Deleted File Path: {merged_file_path} and Deleted File Name : {file_name}')
                delete_uploaded_local_file(merged_file_path,file_name)
                
        query_to_delete_document="""
            MATCH (d:Document)
            WHERE d.fileName IN $filename_list AND coalesce(d.fileSource, "None") IN $source_types_list
            WITH COLLECT(d) AS documents
            CALL (documents) {
            UNWIND documents AS d
            optional match (d)<-[:PART_OF]-(c:Chunk) 
            detach delete c, d
            } IN TRANSACTIONS OF 1 ROWS
            """
        query_to_delete_document_and_entities = """
            MATCH (d:Document)
            WHERE d.fileName IN $filename_list AND coalesce(d.fileSource, "None") IN $source_types_list
            WITH COLLECT(d) AS documents
            CALL (documents) {
            UNWIND documents AS d
            OPTIONAL MATCH (d)<-[:PART_OF]-(c:Chunk)
            OPTIONAL MATCH (c:Chunk)-[:HAS_ENTITY]->(e)
            WITH d, c, e, documents
            WHERE NOT EXISTS {
                MATCH (e)<-[:HAS_ENTITY]-(c2)-[:PART_OF]->(d2:Document)
                WHERE NOT d2 IN documents
                }
            WITH d, COLLECT(c) AS chunks, COLLECT(e) AS entities
            FOREACH (chunk IN chunks | DETACH DELETE chunk)
            FOREACH (entity IN entities | DETACH DELETE entity)
            DETACH DELETE d
            } IN TRANSACTIONS OF 1 ROWS
            """
        query_to_delete_communities = """
            MATCH (c:`__Community__`)
            WHERE c.level = 0 AND NOT EXISTS { ()-[:IN_COMMUNITY]->(c) }
            DETACH DELETE c
            WITH 1 AS dummy
            UNWIND range(1, $max_level)  AS level
            CALL (level) {
                MATCH (c:`__Community__`)
                WHERE c.level = level AND NOT EXISTS { ()-[:PARENT_COMMUNITY]->(c) }
                DETACH DELETE c
                }
        """   
        param = {"filename_list" : filename_list, "source_types_list": source_types_list}
        community_param = {"max_level":MAX_COMMUNITY_LEVELS}
        if deleteEntities == "true":
            result = self.execute_query(query_to_delete_document_and_entities, param)
            _ = self.execute_query(query_to_delete_communities,community_param)
            logging.info(f"Deleting {len(filename_list)} documents = '{filename_list}' from '{source_types_list}' from database")
        else :
            result = self.execute_query(query_to_delete_document, param)    
            logging.info(f"Deleting {len(filename_list)} documents = '{filename_list}' from '{source_types_list}' with their entities from database")
        return len(filename_list)
    
    def list_unconnected_nodes(self):
        query = """
        MATCH (e:!Chunk&!Document&!`__Community__`) 
        WHERE NOT exists { (e)--(:!Chunk&!Document&!`__Community__`) }
        OPTIONAL MATCH (doc:Document)<-[:PART_OF]-(c:Chunk)-[:HAS_ENTITY]->(e)
        RETURN 
        e {
            .*,
            embedding: null,
            elementId: elementId(e),
            labels: CASE 
            WHEN size(labels(e)) > 1 THEN 
                apoc.coll.removeAll(labels(e), ["__Entity__"])
            ELSE 
                ["Entity"]
            END
        } AS e, 
        collect(distinct doc.fileName) AS documents, 
        count(distinct c) AS chunkConnections
        ORDER BY e.id ASC
        LIMIT 100
        """
        query_total_nodes = """
        MATCH (e:!Chunk&!Document&!`__Community__`) 
        WHERE NOT exists { (e)--(:!Chunk&!Document&!`__Community__`) }
        RETURN count(*) as total
        """
        nodes_list = self.execute_query(query)
        total_nodes = self.execute_query(query_total_nodes)
        return nodes_list, total_nodes[0]
    
    def delete_unconnected_nodes(self,unconnected_entities_list):
        entities_list = list(map(str.strip, json.loads(unconnected_entities_list)))
        query = """
        MATCH (e) WHERE elementId(e) IN $elementIds
        DETACH DELETE e
        """
        param = {"elementIds":entities_list}
        return self.execute_query(query,param)
    
    def get_duplicate_nodes_list(self):
        score_value = float(os.environ.get('DUPLICATE_SCORE_VALUE'))
        text_distance = int(os.environ.get('DUPLICATE_TEXT_DISTANCE'))
        query_duplicate_nodes = """
                MATCH (n:!Chunk&!Session&!Document&!`__Community__`) with n 
                WHERE n.embedding is not null and n.id is not null // and size(toString(n.id)) > 3
                WITH n ORDER BY count {{ (n)--() }} DESC, size(toString(n.id)) DESC // updated
                WITH collect(n) as nodes
                UNWIND nodes as n
                WITH n, [other in nodes 
                // only one pair, same labels e.g. Person with Person
                WHERE elementId(n) < elementId(other) and labels(n) = labels(other)
                // at least embedding similarity of X
                AND 
                (
                // either contains each other as substrings or has a text edit distinct of less than 3
                (size(toString(other.id)) > 2 AND toLower(toString(n.id)) CONTAINS toLower(toString(other.id))) OR 
                (size(toString(n.id)) > 2 AND toLower(toString(other.id)) CONTAINS toLower(toString(n.id)))
                OR (size(toString(n.id))>5 AND apoc.text.distance(toLower(toString(n.id)), toLower(toString(other.id))) < $duplicate_text_distance)
                OR
                vector.similarity.cosine(other.embedding, n.embedding) > $duplicate_score_value
                )] as similar
                WHERE size(similar) > 0 
                // remove duplicate subsets
                with collect([n]+similar) as all
                CALL {{ with all
                    unwind all as nodes
                    with nodes, all
                    // skip current entry if it's smaller and a subset of any other entry
                    where none(other in all where other <> nodes and size(other) > size(nodes) and size(apoc.coll.subtract(nodes, other))=0)
                    return head(nodes) as n, tail(nodes) as similar
                }}
                OPTIONAL MATCH (doc:Document)<-[:PART_OF]-(c:Chunk)-[:HAS_ENTITY]->(n)
                {return_statement}
                """
        return_query_duplicate_nodes = """
                RETURN n {.*, embedding:null, elementId:elementId(n), labels:labels(n)} as e, 
                [s in similar | s {.id, .description, labels:labels(s), elementId: elementId(s)}] as similar,
                collect(distinct doc.fileName) as documents, count(distinct c) as chunkConnections
                ORDER BY e.id ASC
                LIMIT 100
                """
        total_duplicate_nodes = "RETURN COUNT(DISTINCT(n)) as total"
        
        param = {"duplicate_score_value": score_value, "duplicate_text_distance" : text_distance}
        
        nodes_list = self.execute_query(query_duplicate_nodes.format(return_statement=return_query_duplicate_nodes),param=param)
        total_nodes = self.execute_query(query_duplicate_nodes.format(return_statement=total_duplicate_nodes),param=param)
        return nodes_list, total_nodes[0]
    
    def merge_duplicate_nodes(self,duplicate_nodes_list):
        nodes_list = json.loads(duplicate_nodes_list)
        logging.info(f'Nodes list to merge {nodes_list}')
        query = """
        UNWIND $rows AS row
        CALL { with row
        MATCH (first) WHERE elementId(first) = row.firstElementId
        MATCH (rest) WHERE elementId(rest) IN row.similarElementIds
        WITH first, collect (rest) as rest
        WITH [first] + rest as nodes
        CALL apoc.refactor.mergeNodes(nodes, 
        {properties:"discard",mergeRels:true, produceSelfRel:false, preserveExistingSelfRels:false, singleElementAsArray:true}) 
        YIELD node
        RETURN size(nodes) as mergedCount
        }
        RETURN sum(mergedCount) as totalMerged
        """
        param = {"rows":nodes_list}
        return self.execute_query(query,param)
    
    def drop_create_vector_index(self, isVectorIndexExist):
        """
        drop and create the vector index when vector index dimesion are different.
        """
        embedding_model = os.getenv('EMBEDDING_MODEL')
        embeddings, dimension = load_embedding_model(embedding_model)
        
        if isVectorIndexExist == 'true':
            self.graph.query("""drop index vector""")
        # self.graph.query("""drop index vector""")
        self.graph.query("""CREATE VECTOR INDEX `vector` if not exists for (c:Chunk) on (c.embedding)
                            OPTIONS {indexConfig: {
                            `vector.dimensions`: $dimensions,
                            `vector.similarity_function`: 'cosine'
                            }}
                        """,
                        {
                            "dimensions" : dimension
                        }
                        )
        return "Drop and Re-Create vector index succesfully"


    def update_node_relationship_count(self,document_name):
        logging.info("updating node and relationship count")
        label_query = """CALL db.labels"""
        community_flag = {'label': '__Community__'} in self.execute_query(label_query)
        if (not document_name) and (community_flag):
            result = self.execute_query(NODEREL_COUNT_QUERY_WITH_COMMUNITY)
        elif (not document_name) and (not community_flag):
             return []
        else:
            param = {"document_name": document_name}
            result = self.execute_query(NODEREL_COUNT_QUERY_WITHOUT_COMMUNITY, param)
        response = {}
        if result:
            for record in result:
                filename = record.get("filename",None)
                chunkNodeCount = int(record.get("chunkNodeCount",0))
                chunkRelCount = int(record.get("chunkRelCount",0))
                entityNodeCount = int(record.get("entityNodeCount",0))
                entityEntityRelCount = int(record.get("entityEntityRelCount",0))
                if (not document_name) and (community_flag):
                    communityNodeCount = int(record.get("communityNodeCount",0))
                    communityRelCount = int(record.get("communityRelCount",0))
                else:
                    communityNodeCount = 0
                    communityRelCount = 0
                nodeCount = int(chunkNodeCount) + int(entityNodeCount) + int(communityNodeCount)
                relationshipCount = int(chunkRelCount) + int(entityEntityRelCount) + int(communityRelCount)
                update_query = """
                MATCH (d:Document {fileName: $filename})
                SET d.chunkNodeCount = $chunkNodeCount,
                    d.chunkRelCount = $chunkRelCount,
                    d.entityNodeCount = $entityNodeCount,
                    d.entityEntityRelCount = $entityEntityRelCount,
                    d.communityNodeCount = $communityNodeCount,
                    d.communityRelCount = $communityRelCount,
                    d.nodeCount = $nodeCount,
                    d.relationshipCount = $relationshipCount
                """
                self.execute_query(update_query,{
                    "filename": filename,
                    "chunkNodeCount": chunkNodeCount,
                    "chunkRelCount": chunkRelCount,
                    "entityNodeCount": entityNodeCount,
                    "entityEntityRelCount": entityEntityRelCount,
                    "communityNodeCount": communityNodeCount,
                    "communityRelCount": communityRelCount,
                    "nodeCount" : nodeCount,
                    "relationshipCount" : relationshipCount
                    })
                
                response[filename] = {"chunkNodeCount": chunkNodeCount,
                    "chunkRelCount": chunkRelCount,
                    "entityNodeCount": entityNodeCount,
                    "entityEntityRelCount": entityEntityRelCount,
                    "communityNodeCount": communityNodeCount,
                    "communityRelCount": communityRelCount,
                    "nodeCount" : nodeCount,
                    "relationshipCount" : relationshipCount
                    }
<<<<<<< HEAD
=======

>>>>>>> 6f3f8634
        return response
    
    def get_nodelabels_relationships(self):
        node_query = """
                    CALL db.labels() YIELD label
                    WITH label
                    WHERE NOT label IN ['Document', 'Chunk', '_Bloom_Perspective_', '__Community__', '__Entity__']
                    CALL apoc.cypher.run("MATCH (n:`" + label + "`) RETURN count(n) AS count",{}) YIELD value
                    WHERE value.count > 0
                    RETURN label order by label
                    """

        relation_query = """
                CALL db.relationshipTypes() yield relationshipType
                WHERE NOT relationshipType  IN ['PART_OF', 'NEXT_CHUNK', 'HAS_ENTITY', '_Bloom_Perspective_','FIRST_CHUNK','SIMILAR','IN_COMMUNITY','PARENT_COMMUNITY'] 
                return relationshipType order by relationshipType
                """
            
        try:
            node_result = self.execute_query(node_query)
            node_labels = [record["label"] for record in node_result]
            relationship_result = self.execute_query(relation_query)
            relationship_types = [record["relationshipType"] for record in relationship_result]
            return node_labels,relationship_types
        except Exception as e:
            print(f"Error in getting node labels/relationship types from db: {e}")
            return []<|MERGE_RESOLUTION|>--- conflicted
+++ resolved
@@ -163,7 +163,6 @@
         try:
             query_dbms_componenet = "call dbms.components() yield edition"
             result_dbms_componenet = self.graph.query(query_dbms_componenet)
-<<<<<<< HEAD
 
             if  result_dbms_componenet[0]["edition"] == "enterprise":
                 query = """
@@ -180,24 +179,6 @@
 
                 logging.info(f"Read access count: {read_access_count}")
 
-=======
-
-            if  result_dbms_componenet[0]["edition"] == "enterprise":
-                query = """
-                SHOW USER PRIVILEGES 
-                YIELD * 
-                WHERE graph = $database AND action IN ['read'] 
-                RETURN COUNT(*) AS readAccessCount
-                """
-            
-                logging.info(f"Checking access for database: {database}")
-
-                result = self.graph.query(query, params={"database": database})
-                read_access_count = result[0]["readAccessCount"] if result else 0
-
-                logging.info(f"Read access count: {read_access_count}")
-
->>>>>>> 6f3f8634
                 if read_access_count > 0:
                     logging.info("The account has read access.")
                     return False
@@ -554,10 +535,6 @@
                     "nodeCount" : nodeCount,
                     "relationshipCount" : relationshipCount
                     }
-<<<<<<< HEAD
-=======
-
->>>>>>> 6f3f8634
         return response
     
     def get_nodelabels_relationships(self):
