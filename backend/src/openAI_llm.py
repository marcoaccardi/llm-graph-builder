from langchain_community.graphs import Neo4jGraph
import os
from dotenv import load_dotenv 
from langchain_community.graphs.graph_document import (
    Node as BaseNode,
    Relationship as BaseRelationship,
    GraphDocument,
)
from langchain.schema import Document
from typing import List, Dict, Any, Optional
from langchain.pydantic_v1 import Field, BaseModel
from langchain.chains.openai_functions import (
    create_openai_fn_chain,
    create_structured_output_chain,
)
from langchain_openai import ChatOpenAI
from langchain.prompts import ChatPromptTemplate
from datetime import datetime
from langchain_community.document_loaders import PyPDFLoader
from langchain.text_splitter import TokenTextSplitter
from src.make_relationships import create_source_chunk_entity_relationship
from tqdm import tqdm

load_dotenv()

class Property(BaseModel):
  """A single property consisting of key and value"""
  key: str = Field(..., description="key")
  value: str = Field(..., description="value")

class Node(BaseNode):
    properties: Optional[List[Property]] = Field(
        None, description="List of node properties")

class Relationship(BaseRelationship):
    properties: Optional[List[Property]] = Field(
        None, description="List of relationship properties"
    )
class KnowledgeGraph(BaseModel):
    """Generate a knowledge graph with entities and relationships."""
    nodes: List[Node] = Field(
        ..., description="List of nodes in the knowledge graph")
    rels: List[Relationship] = Field(
        ..., description="List of relationships in the knowledge graph"
    )
  
    
def format_property_key(s: str) -> str: 
    """
     Formats a property key to make it easier to read. 
     This is used to ensure that the keys are consistent across the server
     
     Args:
     	 s: The string to format.
     
     Returns: 
     	 The formatted string or the original string if there was no
    """
    
    words = s.split()
    # Returns the word if words is not empty.
    # Returns the word if words is not empty.
    if not words:
        return s
    first_word = words[0].lower()
    capitalized_words = [word.capitalize() for word in words[1:]]
    return "".join([first_word] + capitalized_words)


def props_to_dict(props) -> dict:
    """
     Convert properties to a dictionary. 
     This is used to convert a list of : class : ` Property ` objects to a dictionary
     
     Args:
     	 props: List of : class : ` Property ` objects
     
     Returns: 
     	 Dictionary of property keys and values or an empty dictionary
    """
    properties = {}
    if not props:
      return properties
    for p in props:
        properties[format_property_key(p.key)] = p.value
    return properties


def map_to_base_node(node: Node) -> BaseNode:
    """
     Map KnowledgeGraph Node to the Base Node. 
     This is used to generate Cypher statements that are derived from the knowledge graph
     
     Args:
     	 node: The node to be mapped
     
     Returns: 
     	 A mapping of the KnowledgeGraph Node to the BaseNode
    """
    properties = props_to_dict(node.properties) if node.properties else {}
    properties["name"] = node.id.title().replace(' ','_')
    return BaseNode(
        id=node.id.title().replace(' ','_'), type=node.type.capitalize().replace(' ','_'), properties=properties
    )


def map_to_base_relationship(rel: Relationship) -> BaseRelationship:
    """
     Map KnowledgeGraph relationships to the base Relationship. 
    
     Args:
     	 rel: The relationship to be mapped
     
     Returns: 
     	 The mapped : class : ` BaseRelationship ` 
    """
    source = map_to_base_node(rel.source)
    target = map_to_base_node(rel.target)
    properties = props_to_dict(rel.properties) if rel.properties else {}
    return BaseRelationship(
        source=source, target=target, type=rel.type, properties=properties
    )  


def get_extraction_chain(
    model_version,
    allowed_nodes: Optional[List[str]] = None,
    allowed_rels: Optional[List[str]] = None
    ):
    
    llm = ChatOpenAI(model= model_version, temperature=0)
    """
    Get a chain of nodes and relationships to extract from GPT. 
    This is an interactive function that prompts the user to select which nodes and relationships 
    to extract from the Knowledge Graph and returns them as a list of Node objects.
    
    Args:
     	 Optional allowed_nodes: A list of node IDs to be considered for extraction. 
         Optional allowed_rels: A list of relationships to be considered for extraction. 
         
         If None ( default ) all nodes are considered. If a list of strings is provided only nodes that match the string will be considered.
    """
    
    prompt = ChatPromptTemplate.from_messages(
        [(
          "system",
          f"""# Knowledge Graph Instructions for GPT-4
## 1. Overview
You are a top-tier algorithm designed for extracting information in structured formats to build a knowledge graph.
- **Nodes** represent entities and concepts. They're akin to Wikipedia nodes.
- The aim is to achieve simplicity and clarity in the knowledge graph, making it accessible for a vast audience.
## 2. Labeling Nodes
- **Consistency**: Ensure you use basic or elementary types for node labels.
  - For example, when you identify an entity representing a person, always label it as **"person"**. Avoid using more specific terms like "mathematician" or "scientist".
- **Node IDs**: Never utilize integers as node IDs. Node IDs should be names or human-readable identifiers found in the text.
{'- **Allowed Node Labels:**' + ", ".join(allowed_nodes) if allowed_nodes else ""}
{'- **Allowed Relationship Types**:' + ", ".join(allowed_rels) if allowed_rels else ""}
## 3. Handling Numerical Data and Dates
- Numerical data, like age or other related information, should be incorporated as attributes or properties of the respective nodes.
- **No Separate Nodes for Dates/Numbers**: Do not create separate nodes for dates or numerical values. Always attach them as attributes or properties of nodes.
- **Property Format**: Properties must be in a key-value format.
- **Quotation Marks**: Never use escaped single or double quotes within property values.
- **Naming Convention**: Use camelCase for property keys, e.g., `birthDate`.
## 4. Coreference Resolution
- **Maintain Entity Consistency**: When extracting entities, it's vital to ensure consistency.
If an entity, such as "John Doe", is mentioned multiple times in the text but is referred to by different names or pronouns (e.g., "Joe", "he"),
always use the most complete identifier for that entity throughout the knowledge graph. In this example, use "John Doe" as the entity ID.
Remember, the knowledge graph should be coherent and easily understandable, so maintaining consistency in entity references is crucial.
## 5. Strict Compliance
Adhere to the rules strictly. Non-compliance will result in termination.
          """),
            ("human", "Use the given format to extract information from the following input: {input}"),
            ("human", "Tip: Make sure to answer in the correct format"),
        ])
    return create_structured_output_chain(KnowledgeGraph, llm, prompt, verbose=False)


def extract_and_store_graph(
    model_version,
    graph: Neo4jGraph,
    document: Document,
    nodes:Optional[List[str]] = None,
    rels:Optional[List[str]]=None) -> None:
    
    """
     This is a wrapper around OpenAI functions to perform the extraction and 
     store the result into a Neo4jGraph.
     
     Args:
     	 graph: Neo4j graph to store the data into
     	 document: Langchain document to extract data from
     	 nodes: List of nodes to extract ( default : None )
     	 rels: List of relationships to extract ( default : None )
     
     Returns: 
     	 The GraphDocument that was extracted and stored into the Neo4jgraph
    """
   
    extract_chain = get_extraction_chain(model_version,nodes, rels)
    data = extract_chain.invoke(document.page_content)['function']

    graph_document = [GraphDocument(
      nodes = [map_to_base_node(node) for node in data.nodes],
      relationships = [map_to_base_relationship(rel) for rel in data.rels],
      source = document
    )]

    graph.add_graph_documents(graph_document)
    return graph_document   
 
    
def extract_graph_from_OpenAI(model_version,
                            graph: Neo4jGraph, 
<<<<<<< HEAD
                            chunks: List[Document],
                            file_name : str,
                            isEmbedding : bool):
=======
                            chunks: List[Document]):
>>>>>>> 3d95623d
    """
        Extract graph from OpenAI and store it in database. 
        This is a wrapper for extract_and_store_graph
                                
        Args:
            model_version : identify the model of LLM
            graph: Neo4jGraph to be extracted.
            chunks: List of chunk documents created from input file
            file_name (str) : file name of input source
            isEmbedding (bool) : isEmbedding used to create embedding for chunks or not.
                                
        Returns: 
            List of langchain GraphDocument - used to generate graph
    """
    openai_api_key = os.environ.get('OPENAI_API_KEY')
    graph_document_list = []

    for i, chunk_document in tqdm(enumerate(chunks), total=len(chunks)):
        graph_document=extract_and_store_graph(model_version,graph,chunk_document)
<<<<<<< HEAD
        #create relationship between source,chunck and entity nodes
        create_source_chunk_entity_relationship(file_name,graph,graph_document,chunk_document,isEmbedding)
=======
>>>>>>> 3d95623d
        graph_document_list.append(graph_document[0])     
    return graph_document_list
                 <|MERGE_RESOLUTION|>--- conflicted
+++ resolved
@@ -210,14 +210,10 @@
  
     
 def extract_graph_from_OpenAI(model_version,
-                            graph: Neo4jGraph, 
-<<<<<<< HEAD
+                            graph: Neo4jGraph,
                             chunks: List[Document],
                             file_name : str,
                             isEmbedding : bool):
-=======
-                            chunks: List[Document]):
->>>>>>> 3d95623d
     """
         Extract graph from OpenAI and store it in database. 
         This is a wrapper for extract_and_store_graph
@@ -237,11 +233,8 @@
 
     for i, chunk_document in tqdm(enumerate(chunks), total=len(chunks)):
         graph_document=extract_and_store_graph(model_version,graph,chunk_document)
-<<<<<<< HEAD
         #create relationship between source,chunck and entity nodes
         create_source_chunk_entity_relationship(file_name,graph,graph_document,chunk_document,isEmbedding)
-=======
->>>>>>> 3d95623d
         graph_document_list.append(graph_document[0])     
     return graph_document_list
                  