--- conflicted
+++ resolved
@@ -16,14 +16,9 @@
 - Seamlessly transform unstructured data into structured Knowledge Graphs using advanced LLMs.
 - Extract nodes, relationships, and their properties to create structured graphs.
 
-<<<<<<< HEAD
+
 ### **Schema Support**
 - Use a custom schema or existing schemas configured in the settings to generate graphs.
-=======
-:warning: You will need to have a Neo4j Database 5.23 or later with [APOC installed](https://neo4j.com/docs/apoc/current/installation/) to use this Knowledge Graph Builder.
-You can use any [Neo4j Aura database](https://neo4j.com/aura/) (including the free database)
-If you are using Neo4j Desktop, you will not be able to use the docker-compose but will have to follow the [separate deployment of backend and frontend section](#running-backend-and-frontend-separately-dev-environment). :warning:
->>>>>>> bb55ade1
 
 ### **Graph Visualization**
 - View graphs for specific or multiple data sources simultaneously in **Neo4j Bloom**.
